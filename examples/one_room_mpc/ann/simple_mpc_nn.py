import logging
from pathlib import Path
import os

from agentlib.utils.multi_agent_system import LocalMASAgency

logger = logging.getLogger(__name__)

# script variables
ub = 295.15

ENV_CONFIG = {"rt": False, "factor": 0.01, "t_sample": 60}


def agent_configs(ml_model_path: str) -> list[dict]:
    agent_mpc = {
        "id": "myMPCAgent",
        "modules": [
            {"module_id": "Ag1Com", "type": "local_broadcast"},
            {
                "module_id": "myMPC",
                "type": "agentlib_mpc.mpc",
                "optimization_backend": {
                    "type": "casadi_ml",
                    "model": {
                        "type": {
                            "file": "model.py",
                            "class_name": "DataDrivenModel",
                        },
                        "ml_model_sources": [ml_model_path],
                    },
                    "discretization_options": {
                        "method": "multiple_shooting",
                    },
                    "results_file": "results//opt.csv",
                    "overwrite_result_file": True,
                    "solver": {"name": "ipopt", "options": {"ipopt.print_level": 0}},
                },
                "time_step": 300,
                "prediction_horizon": 15,
                "parameters": [
                    {"name": "s_T", "value": 3},
                    {"name": "r_mDot", "value": 1},
                ],
                "inputs": [
                    {"name": "T_in", "value": 290.15},
                    {"name": "load", "value": 150},
                    {"name": "T_upper", "value": ub},
                ],
                "controls": [{"name": "mDot", "value": 0.02, "ub": 0.05, "lb": 0}],
                "states": [{"name": "T", "value": 298.16, "ub": 303.15, "lb": 288.15}],
            },
        ],
    }
    agent_sim = {
        "id": "SimAgent",
        "modules": [
            {"module_id": "Ag1Com", "type": "local_broadcast"},
            {
                "module_id": "room",
                "type": "simulator",
                "model": {
                    "type": {
                        "file": "model.py",
                        "class_name": "PhysicalModel",
                    },
                    "states": [{"name": "T", "value": 298.16}],
                },
                "t_sample": 10,
                "save_results": True,
                "update_inputs_on_callback": False,
                "outputs": [
                    {"name": "T_out", "value": 298, "alias": "T"},
                ],
                "inputs": [
                    {"name": "mDot", "value": 0.02, "alias": "mDot"},
                ],
            },
        ],
    }
    return [agent_mpc, agent_sim]


def run_example(with_plots=True, log_level=logging.INFO, until=8000):
    # Change the working directly so that relative paths work
    os.chdir(os.path.abspath(os.path.dirname(__file__)))
    logging.basicConfig(level=log_level)

    # gets the subdirectory of anns with the highest number, i.e. the longest training
    # time
    try:
        ann_path = list(Path.cwd().glob("anns/best_model/*/ml_model.json"))[-1]
    except IndexError:
        # if there is none, we have to perform the training first
        from examples.one_room_mpc.ann.training_nn import main

<<<<<<< HEAD
        main(training_time=3600 * 24 * 1, plot_results=False, step_size=300)
        ann_path = list(Path.cwd().glob("anns/*/ml_model.json"))[-1]
=======
        training_nn.main(initial_training_time=3600 * 24 * 1, plot_results=False, step_size=300)
        ann_path = list(Path.cwd().glob("anns/best_model*/ml_model.json"))[1]

>>>>>>> 31b99910

    mas = LocalMASAgency(
        agent_configs=agent_configs(ml_model_path=str(ann_path)),
        env=ENV_CONFIG,
        variable_logging=False,
    )
    mas.run(until=until)
    results = mas.get_results()
    if with_plots:
        import matplotlib.pyplot as plt
        from agentlib_mpc.utils.plotting.mpc import plot_mpc

        mpc_results = results["myMPCAgent"]["myMPC"]
        sim_res = results["SimAgent"]["room"]
        t_sim = sim_res["T_out"]
        t_sample = t_sim.index[1] - t_sim.index[0]
        aie_kh = (t_sim - ub).abs().sum() * t_sample / 3600
        energy_cost_kWh = (
            (sim_res["mDot"] * (sim_res["T_out"] - sim_res["T_in"])).sum()
            * t_sample
            * 1
            / 3600
        )  # cp is 1
        print(f"Absoulute integral error: {aie_kh} Kh.")
        print(f"Cooling energy used: {energy_cost_kWh} kWh.")

        fig, ax = plt.subplots(2, 1, sharex=True)
        temperature = mpc_results["variable"]["T"] - 273.15
        plot_mpc(
            series=temperature,
            ax=ax[0],
            plot_actual_values=True,
            plot_predictions=True,
        )
        ax[0].axhline(ub - 273.15, color="grey", linestyle="--", label="upper boundary")
        plot_mpc(
            series=mpc_results["variable"]["mDot"],
            ax=ax[1],
            plot_actual_values=True,
            plot_predictions=True,
        )

        ax[1].legend()
        ax[0].legend()
        ax[0].set_ylabel("$T_{room}$ / °C")
        ax[1].set_ylabel("$\dot{m}_{air}$ / kg/s")
        ax[1].set_xlabel("simulation time / s")
        ax[1].set_ylim([0, 0.06])
        ax[1].set_xlim([0, until])
        plt.show()

    return results


if __name__ == "__main__":
    run_example(with_plots=True, until=43200)<|MERGE_RESOLUTION|>--- conflicted
+++ resolved
@@ -94,14 +94,10 @@
         # if there is none, we have to perform the training first
         from examples.one_room_mpc.ann.training_nn import main
 
-<<<<<<< HEAD
-        main(training_time=3600 * 24 * 1, plot_results=False, step_size=300)
-        ann_path = list(Path.cwd().glob("anns/*/ml_model.json"))[-1]
-=======
-        training_nn.main(initial_training_time=3600 * 24 * 1, plot_results=False, step_size=300)
+        main(training_time=3600 * 24 * 1, plot_results=False, step_size=300
         ann_path = list(Path.cwd().glob("anns/best_model*/ml_model.json"))[1]
 
->>>>>>> 31b99910
+
 
     mas = LocalMASAgency(
         agent_configs=agent_configs(ml_model_path=str(ann_path)),
