import abc
import logging
import math
from pathlib import Path
<<<<<<< HEAD
from typing import Type, TYPE_CHECKING, Optional, List, Union
import json
=======
from typing import Type, Optional
>>>>>>> 5056e192

import numpy as np
import pandas as pd
import pydantic
from agentlib.core import (
    BaseModuleConfig,
    Agent,
    BaseModule,
    AgentVariables,
    AgentVariable,
    Source,
)
from agentlib.core.errors import ConfigurationError
from pydantic_core.core_schema import FieldValidationInfo

from agentlib_mpc.data_structures.ml_model_datatypes import name_with_lag
from agentlib_mpc.models.casadi_predictor import CasadiPredictor
from agentlib_mpc.utils.analysis import load_sim
from agentlib_mpc.utils.balancing import filter_time_series, filter_training_samples, remove_gaps
from agentlib_mpc.utils.balancing import FilteringMethodTimeSeries, FilteringMethodTrainingSamples
from agentlib_mpc.models.serialized_ml_model import (
    SerializedMLModel,
    SerializedANN,
    SerializedGPR,
    SerializedLinReg,
)
from agentlib_mpc.models.serialized_ml_model import CustomGPR, MLModels
from agentlib_mpc.data_structures import ml_model_datatypes
from agentlib_mpc.data_structures.interpolation import InterpolationMethods
from agentlib_mpc.utils.ml_model_eval_plotting import evaluate_model, plot_model_evaluation
from agentlib_mpc.utils.sampling import sample_values_to_target_grid
from pydantic import BaseModel, Field, field_validator
from keras import Sequential


logger = logging.getLogger(__name__)


class OnlineLearning(BaseModel):
    """Configuration for online learning capabilities."""
    active: bool = False
    training_at: float = float("inf")
    initial_ml_model_path: Optional[Path] = None

    @field_validator('training_at')
    @classmethod
    def validate_training_at(cls, v, info):
        if info.data.get('active', True) and v <= 0:
            raise ValueError("When online learning is active, training_at must be positive")
        return v

    @field_validator('initial_ml_model_path')
    @classmethod
    def validate_initial_model_path(cls, v, info):
        if v is not None and not v.exists():
            raise ValueError(f"Initial ML model path does not exist: {v}")
        return v

class MLModelTrainerConfig(BaseModuleConfig, abc.ABC):
    """
    Abstract Base Class for all Trainer Configs.
    """

    step_size: float
    inputs: AgentVariables = pydantic.Field(
        default=[],
        description="Variables which are inputs of the ML Model that should be trained.",
    )
    outputs: AgentVariables = pydantic.Field(
        default=[],
        description="Variables which are outputs of the ML Model that should be trained.",
    )
    lags: dict[str, int] = pydantic.Field(
        default={},
        description="Dictionary specifying the lags of each input and output variable. "
        "If not specified, will be set to one.",
        validate_default=True,
    )
    output_types: dict[str, ml_model_datatypes.OutputType] = pydantic.Field(
        default={},
        description="Dictionary specifying the output types of output variables. "
        "If not specified, will be set to 'difference'.",
        validate_default=True,
    )
    interpolations: dict[str, InterpolationMethods] = pydantic.Field(
        default={},
        description="Dictionary specifying the interpolation types of output variables. "
        "If not specified, will be set to 'linear'.",
        validate_default=True,
    )
    recursive_outputs: dict[str, bool] = pydantic.Field(
        default={},
        description="Dictionary specifying whether output variables are recursive, i.e."
        " automatically appear as an input as well. If not specified, will"
        " be set to 'recursive'.",
        validate_default=True,
    )
    train_share: float = 0.7
    validation_share: float = 0.15
    test_share: float = 0.15
    number_of_training_repetitions: int = pydantic.Field(
        default=1,
<<<<<<< HEAD
        despription="Number of repeated trainings for the initial training with the same configuration to avoid random initialisation"
=======
        description="Number of repeated trainings for the initial training with the same configuration to avoid random initialisation"
>>>>>>> 5056e192
    )
    save_directory: Path = pydantic.Field(
        default=None, description="Path, where created ML Models should be saved."
    )
    save_data: bool = pydantic.Field(
        default=False, description="Whether the training data should be saved."
    )
    save_ml_model: bool = pydantic.Field(
        default=False, description="Whether the created ML Models should be saved."
    )
    save_plots: bool = pydantic.Field(
        default=False,
        description="Whether a plot of the created ML Models performance should be saved.",
    )
    use_values_for_incomplete_data: bool = pydantic.Field(
        default=False,
        description="Default False. If True, the values of inputs and outputs which are"
        " defined in the config will be used for training, in case historic"
        " data has not reached the trainer. If False, an Error will be "
        "raised when the data is not sufficient.",
    )
    data_sources: list[Path] = pydantic.Field(
        default=[],
        description="List of paths to time series data, which can be loaded on "
        "initialization of the agent.",
    )
    shared_variable_fields: list[str] = ["MLModel"]
    online_learning: OnlineLearning = Field(
        default_factory=OnlineLearning,
        description="Configuration for online learning capabilities."
    )
<<<<<<< HEAD
    filter_time_series: Optional[FilteringMethodTimeSeries] = pydantic.Field(
        default=None,
        description="Method to filter the time series data before training. If None, no filtering is applied."
    )
    filter_training_samples: Optional[FilteringMethodTrainingSamples] = pydantic.Field(
        default=None,
        description="Method to filter the training samples before training. If None, no filtering is applied."
    )
=======
>>>>>>> 5056e192

    @pydantic.field_validator("train_share", "validation_share", "test_share")
    @classmethod
    def check_shares_amount_to_one(cls, current_share, info: FieldValidationInfo):
        """Makes sure, the shares amount to one."""
        shares = []
        if "train_share" in info.data:
            shares.append(info.data["train_share"])
        if "validation_share" in info.data:
            shares.append(info.data["validation_share"])
        if "test_share" in info.data:
            shares.append(info.data["test_share"])
        shares.append(current_share)
        if len(shares) == 3:
            if not math.isclose(sum(shares), 1, abs_tol=0.01):
                raise ConfigurationError(
                    f"Provided training, validation and testing shares do not equal "
                    f"one. Got {sum(shares):.2f} instead."
                )
        return current_share

    @pydantic.field_validator("lags")
    @classmethod
    def fill_lags(cls, lags, info: FieldValidationInfo):
        """Adds lag one to all unspecified lags."""
        all_features = {var.name for var in info.data["inputs"] + info.data["outputs"]}
        lag_to_var_diff = set(lags).difference(all_features)
        if lag_to_var_diff:
            raise ConfigurationError(
                f"Specified lags do not appear in variables. The following lags do not"
                f" appear in the inputs or outputs of the ML Model: '{lag_to_var_diff}'"
            )
        all_lags = {feat: 1 for feat in all_features}
        all_lags.update(lags)
        return all_lags

    @pydantic.field_validator("output_types")
    @classmethod
    def fill_output_types(cls, output_types, info: FieldValidationInfo):
        """Adds output type one to all unspecified output types."""
        output_names = {out.name for out in info.data["outputs"]}
        type_to_var_diff = set(output_types).difference(output_names)
        if type_to_var_diff:
            raise ConfigurationError(
                f"Specified outputs for output_types do not appear in variables. The "
                f"following lags do not appear in the inputs or outputs of the ML Model: "
                f"'{type_to_var_diff}'"
            )
        all_output_types = {feat: "absolute" for feat in output_names}
        all_output_types.update(output_types)
        return all_output_types

    @pydantic.field_validator("interpolations")
    @classmethod
    def fill_interpolations(cls, interpolations, info: FieldValidationInfo):
        """Adds interpolation method to all unspecified methods."""
        all_features = {var.name for var in info.data["inputs"] + info.data["outputs"]}
        interp_to_var_diff = set(interpolations).difference(all_features)
        if interp_to_var_diff:
            raise ConfigurationError(
                f"Specified outputs for output_types do not appear in variables. The "
                f"following features do not appear in the inputs or outputs of the ML Model: "
                f"'{interp_to_var_diff}'"
            )
        all_interp_methods = {feat: "linear" for feat in all_features}
        all_interp_methods.update(interpolations)
        return all_interp_methods

    @pydantic.field_validator("recursive_outputs")
    @classmethod
    def fill_recursive_outputs(cls, recursives, info: FieldValidationInfo):
        """Adds recursive flag to all unspecified outputs."""
        output_names = {var.name for var in info.data["outputs"]}
        recursives_to_var_diff = set(recursives).difference(output_names)
        if recursives_to_var_diff:
            raise ConfigurationError(
                f"Specified outputs for recursive_outputs do not appear in variables. The "
                f"following features do not appear in the inputs or outputs of the ML Model: "
                f"'{recursives_to_var_diff}'"
            )
        all_recursive_flags = {feat: True for feat in output_names}
        all_recursive_flags.update(recursives)
        return all_recursive_flags

    @pydantic.field_validator("data_sources")
    @classmethod
    def check_data_sources_exist(cls, data_sources: list[Path]):
        """Checks if all given data sources exist"""
        existing_data = []
        for data_src in data_sources:
            if data_src.exists():
                existing_data.append(data_src)
            else:
                logger.error(f"Given data source file {data_src} does not exist.")
        return existing_data

    @pydantic.field_validator("save_data", "save_ml_model")
    @classmethod
    def check_if_save_path_is_there(cls, save_on: bool, info: FieldValidationInfo):
        save_path = info.data["save_directory"]
        if save_path is None:
            raise ConfigurationError(
                "ML Model saving is on, but no save_directory was specified."
            )
        return save_on
    
    @pydantic.field_validator("filter_time_series", mode="before")
    @classmethod
    def validate_filter_time_series(cls, filter_time_series, info: FieldValidationInfo):
        if filter_time_series is None:
            return filter_time_series
        if isinstance(filter_time_series, FilteringMethodTimeSeries):
            return filter_time_series
        # Convert string to enum
        allowed_methods = [methodname for methodname in FilteringMethodTimeSeries.__members__]
        if filter_time_series not in allowed_methods:
            raise ConfigurationError(
                f"filter_time_series '{filter_time_series}' is not a valid filtering method. "
                f"Choose from {allowed_methods} or set to None."
            )
        return FilteringMethodTimeSeries[filter_time_series]
    
    @pydantic.field_validator("filter_training_samples", mode="before")
    @classmethod
    def validate_filter_training_samples(cls, filter_training_samples, info: FieldValidationInfo):
        if filter_training_samples is None:
            return filter_training_samples
        if isinstance(filter_training_samples, FilteringMethodTrainingSamples):
            return filter_training_samples
        # Convert string to enum
        allowed_methods = [methodname for methodname in FilteringMethodTrainingSamples.__members__]
        if filter_training_samples not in allowed_methods:
            raise ConfigurationError(
                f"filter_training_samples '{filter_training_samples}' is not a valid filtering method. "
                f"Choose from {allowed_methods} or set to None."
            )
        return FilteringMethodTrainingSamples[filter_training_samples]


class MLModelTrainer(BaseModule, abc.ABC):
    """
    Abstract Base Class for all Trainer classes.
    """

    config: MLModelTrainerConfig
    model_type: Type[SerializedMLModel]

    def __init__(self, config: dict, agent: Agent):
        """
        Constructor for model predictive controller (MPC).
        """
        super().__init__(config=config, agent=agent)
        self.time_series_data = self._initialize_time_series_data()
        history_type = dict[str, [tuple[list[float], list[float]]]]
        self.history_dict: history_type = {
            col: ([], []) for col in self.time_series_data.columns
        }
        self._data_sources: dict[str, Source] = {var: None for var in self.time_series_data.columns}
        self.ml_model_path = None
        self.input_features, self.output_features = self._define_features()



    @property
    def training_info(self) -> dict:
        """Returns a dict with relevant config parameters regarding the training."""
        # We exclude all fields of the Base Trainer, as its fields are with regard to
        # data handling etc., and other relevant things from base trainer are already
        # in the serialized model.
        # However, parameters from child classes are relevant to the training of that
        # model, and will be included
        exclude = set(MLModelTrainerConfig.model_fields)
        return self.config.model_dump(exclude=exclude)

    def register_callbacks(self):
        for feat in self.config.inputs + self.config.outputs:
            var = self.get(feat.name)
            self.agent.data_broker.register_callback(
                alias=var.alias,
                source=var.source,
                callback=self._callback_data,
                name=var.name,
            )

    def process(self):
        yield self.env.timeout(self.config.online_learning.training_at)
        self._update_time_series_data()
        serialized_ml_model, best_model_path, training_data = self.retrain_model()
        self._update_ml_mpc_config(serialized_ml_model)
        if self.config.online_learning.active:
            while True:
                yield self.env.timeout(self.config.online_learning.training_at)
                self._update_time_series_data()
                serialized_ml_model, best_model_path, training_data = self.retrain_model()
                self._update_ml_mpc_config(serialized_ml_model)

    def _initialize_time_series_data(self) -> pd.DataFrame:
        """Loads simulation data to initialize the time_series data"""
        # Get all feature names from inputs and outputs in config
        feature_names = [var.name for var in self.config.inputs + self.config.outputs]
        time_series_data = {name: pd.Series(dtype=float) for name in feature_names}
        for ann_src in self.config.data_sources:
            loaded_time_series = load_sim(ann_src)
            for column in loaded_time_series.columns:
                if column in feature_names:
                    srs = loaded_time_series[column]
                    time_series_data[column] = pd.concat([time_series_data[column], srs])
        return pd.DataFrame(time_series_data)


    def retrain_model(self):
        """Trains the model based on the current historic data."""
        sampled = self.resample()
        inputs, outputs = self.create_inputs_and_outputs(sampled)
        training_data = self.divide_in_tvt(inputs, outputs)

        best_serialized_ml_model = None
        best_score = 0
        best_metrics = None
        i = 1

        self.ml_models = self.build_ml_model_sequence()

        for self.ml_model in self.ml_models:
            self.fit_ml_model(training_data)
            serialized_ml_model = self.serialize_ml_model()
            outputs = training_data.training_outputs.columns
            for name in outputs:
                total_score_mse, metrics_dict = evaluate_model(name, training_data, CasadiPredictor.from_serialized_model(serialized_ml_model))
                train_r2 = metrics_dict[name]["train_score_r2"]

                if abs(1 - train_r2) < abs(1 - best_score):
                    best_score = train_r2
                    best_serialized_ml_model = serialized_ml_model
                    best_metrics = metrics_dict
                    best_cross_check = total_score_mse

                path = Path(self.config.save_directory, self.agent_and_time, f"Iteration_{i}")
                if self.config.save_plots:
                    path.mkdir(parents=True, exist_ok=True)
                    plot_model_evaluation(
                        training_data,
                        name,
                        total_score_mse,
                        metrics_dict,
                        CasadiPredictor.from_serialized_model(serialized_ml_model),
                        show_plot=False,
                        save_path=path
                    )
                i += 1

        best_model_path = Path(self.config.save_directory, "best_model", self.agent_and_time)
        self.save_all(best_serialized_ml_model, training_data, best_model_path, name, best_metrics, best_cross_check)
        self.ml_model_path = best_model_path
        return best_serialized_ml_model, best_model_path, training_data

    def save_all(
            self,
            serialized_ml_model: SerializedMLModel,
            training_data: ml_model_datatypes.TrainingData,
            best_model_path,
            name,
            metrics_dict: dict,
            cross_check_score: float
    ):
        """Saves all relevant data and results of the training process if desired."""

        if self.config.save_data:
            training_data.save(best_model_path)

        if self.config.save_ml_model:
            self.save_ml_model(serialized_ml_model, path=best_model_path)

        plot_model_evaluation(
            training_data,
            name,
            cross_check_score,
            metrics_dict,
            CasadiPredictor.from_serialized_model(serialized_ml_model),
            show_plot=False,
            save_path=best_model_path
        )


    def _callback_data(self, variable: AgentVariable, name: str):
        """Adds received measured inputs to the past trajectory."""
        # check that only data from the same source is used
        if self._data_sources[name] is None:
            self._data_sources[name] = variable.source
        elif self._data_sources[name] != variable.source:
            raise ValueError(
                f"The trainer module got data from different sources "
                f"({self._data_sources[name]}, {variable.source}). This is likely not "
                f"intended. Please specify the intended source in the trainer config."
            )

        time_list, value_list = self.history_dict[name]
        time_list.append(variable.timestamp)
        value_list.append(variable.value)
        self.logger.debug(
            f"Updated variable {name} with {variable.value} at {variable.timestamp} s."
        )

    def _update_time_series_data(self, sample_size: int = 100000):
        """
        Update Trainings Dataset with collected dara during simulation

        Args:
            sample_size: default=100000, If the amount of data exceeds sample_size, the data set is resampled

        Returns:
            Merged and resampled dataset for retraining
        """
<<<<<<< HEAD
=======
        # todo: Balancing of Trainingdata
>>>>>>> 5056e192

        training_dataset = self.config.data_sources
        feature_names = list(self.history_dict.keys())
        dfs = []
        for path in training_dataset:
            var_names = pd.read_csv(path).iloc[0].values
            if any(feature in var_names for feature in feature_names):
                df = pd.read_csv(path, skiprows=2)
                df.columns = var_names
                columns_to_keep = [df.columns[0]] + [col for col in df.columns if col in feature_names]
                df = df[columns_to_keep]
                dfs.append(df)
        if dfs:
            trainings_data = pd.concat(dfs, ignore_index=True)
            trainings_data.set_index(trainings_data.columns[0], inplace=True)
        else:
            trainings_data = pd.DataFrame(columns=self.time_series_data.columns)

        # Check if data comes from severals sources
        df_list = []
        for feature_name, (time_stamps, values) in self.history_dict.items():
            temp_df = pd.DataFrame({feature_name: values}, index=time_stamps)

            duplicated_indices = temp_df.index.duplicated(keep=False)
            if duplicated_indices.any():
                for idx in temp_df.index[duplicated_indices].unique():
                    values_at_idx = temp_df.loc[idx, feature_name]
                    if isinstance(values_at_idx, pd.Series):
                        rounded_values = values_at_idx.round(3)
                        first_value = rounded_values.iloc[0]
                        if not all(v == first_value for v in rounded_values):
                            raise ValueError(f"Inconsistent values for feature '{feature_name}' at timestamp {idx}. "
                                             f"Values: {rounded_values.values}")
                temp_df = temp_df[~temp_df.index.duplicated(keep='first')]

            df_list.append(temp_df)

<<<<<<< HEAD
        # ratio of latest data to keep unfiltered
        KEEP_LATEST_RATIO = 0.0 # currently not used (0.0) due to filtering focusing on steady state removal only

        if df_list:
            data = pd.concat(df_list, axis=1).sort_index()

            # Get the first and last timestamps for overlap check
            first_timestamp = data.index[0]
            last_timestamp = data.index[-1]

            # Seperate latest part to not be filtered
            rows_to_filter = int(len(data) * (1 - KEEP_LATEST_RATIO))
            data_unfiltered = data.iloc[rows_to_filter:]
            data = data.iloc[:rows_to_filter]
        else:
            first_timestamp = last_timestamp = 0
=======
        if df_list:
            data = pd.concat(df_list, axis=1).sort_index()
        else:
>>>>>>> 5056e192
            data = pd.DataFrame()

        for column in data.columns:
            if data[column].isnull().all():
                raise ValueError(f"No values for {column}. Check variables subscription")

        if trainings_data.empty:
            data = data.dropna(how='all')
            data = data.fillna(method='ffill').fillna(method='bfill')
<<<<<<< HEAD
            final_data = data
        else:
            # check overlap of simulated data and training data and shift training data if necessary
            if trainings_data.index[0] < last_timestamp and trainings_data.index[-1] > first_timestamp:
                trainings_data.index = trainings_data.index + (last_timestamp - trainings_data.index[0] + self.config.step_size)

=======
            self.time_series_data = data
        else:
>>>>>>> 5056e192
            for column in data.columns:
                if data[column].isnull().any() and not data[column].isnull().all():
                    mask = data.index % self.config.step_size == 0
                    data_ts = data[mask]

                    if not data_ts[column].isnull().any():
                        data[column] = data[column].ffill().bfill()
            data = data.bfill()

<<<<<<< HEAD
            final_data = data.combine_first(trainings_data)

        # Filtering steady state parts of the time series
        WINDOW_SIZE = 100
        FILTERING_METHOD = self.config.filter_time_series
        threshold = 0.05


        # Set the default threshold based on the selected filtering method
        filter_name = (self.config.filter_time_series.name if self.config.filter_time_series else "").lower()
        match filter_name:
            case "roc":
                threshold = 0.05
            case "vol":
                threshold = 0.05
            case "knn":
                threshold = 0.000005

        if FILTERING_METHOD is not None:
            final_data = filter_time_series(final_data, method=FILTERING_METHOD, window_size=WINDOW_SIZE, threshold=threshold, verbose=True)
            final_data = remove_gaps(final_data, 2*60*60, verbose=True)

        final_data = pd.concat([final_data, data_unfiltered]).sort_index()

        # Apply sampling if data is too large
        if len(final_data) > sample_size:
            final_data = self.sample_data_max_variation(final_data, sample_size=sample_size) 
        self.time_series_data = final_data
=======
            combined_data = data.combine_first(trainings_data)

            if len(combined_data) > sample_size:
                combined_data = self.sample_data_max_variation(combined_data, sample_size=sample_size)
            self.time_series_data = combined_data
>>>>>>> 5056e192


    def sample_data_max_variation(self, data: pd.DataFrame, sample_size) -> pd.DataFrame:
        """
        Samples the time series data to maintain data quality and variety.

        Args:
            data: Input DataFrame with time series data
            sample_size: Target number of samples

        Returns:
            Sampled DataFrame maintaining data characteristics
        """

        # Ensure we keep the most recent data (last 20% of sample_size)
        recent_size = int(0.2 * sample_size)
        recent_data = data.iloc[-recent_size:]

        remaining_data = data.iloc[:-recent_size].copy()

        important_indices = set()
        for column in data.columns:
            series = remaining_data[column]

            important_indices.update([
                series.idxmin(),
                series.idxmax()
            ])

            rolling_std = series.rolling(window=5).std()
            high_variance_points = rolling_std.nlargest(int(sample_size * 0.1)).index
            important_indices.update(high_variance_points)

        remaining_size = sample_size - recent_size - len(important_indices)
        if remaining_size > 0:
            n_bins = 10
            bins = pd.qcut(remaining_data.index, n_bins, duplicates='drop')
            stratified_samples = []

            samples_per_bin = remaining_size // len(bins.categories)
            for bin_label in bins.categories:
                bin_data = remaining_data[bins == bin_label]
                if not bin_data.empty:
                    stratified_samples.append(bin_data.sample(
                        n=min(samples_per_bin, len(bin_data)),
                        random_state=42
                    ))

            sampled_data = pd.concat([
                remaining_data.loc[list(important_indices)],  # Important points
                pd.concat(stratified_samples),  # Stratified samples
                recent_data  # Recent data
            ]).sort_index()
        else:
            sampled_data = pd.concat([
                remaining_data.loc[list(important_indices)],
                recent_data
            ]).sort_index()

        return sampled_data


    def _update_ml_mpc_config(self, serialized_ml_model):
        ml_model_variable = AgentVariable(
            name=ml_model_datatypes.ML_MODEL_TO_MPC,
            alias=ml_model_datatypes.ML_MODEL_TO_MPC,
            value=serialized_ml_model,
            timestamp=self.env.time,
            source=self.source,
            shared=True
        )
        self.agent.data_broker.send_variable(
            variable=ml_model_variable,
            copy=False,
        )

    @abc.abstractmethod
    def build_ml_model(self):
        """
        Builds and returns an ml model
<<<<<<< HEAD
=======
        """
        pass

    @abc.abstractmethod
    def build_ml_model_onlinelearning(self):
        """
         Returns a ml model from previous training
>>>>>>> 5056e192
        """
        pass

    def build_ml_model_sequence(self):
        """
        Builds and returns an ml model sequence
        Build several trainer from same configuration and fit, to avoid bad results due to random initialisation
        """
        mls = list()
        n = self.config.number_of_training_repetitions
        if self.config.online_learning.active and (self.config.online_learning.initial_ml_model_path is not None or self.ml_model_path is not None):
            ml_model = self.build_ml_model_onlinelearning()
            mls.append(ml_model)
        else:
            for i in range(n):
                ml_model = self.build_ml_model()
                mls.append(ml_model)
        return mls

    @abc.abstractmethod
    def build_ml_model_onlinelearning(self):
        """
         Returns a ml model from previous training
        """
        pass

    def build_ml_model_sequence(self):
        """
        Builds and returns an ml model sequence
        Build several trainer from same configuration and fit, to avoid bad results due to random initialisation
        """
        mls = list()
        n = self.config.number_of_training_repetitions
        if self.config.online_learning.active and (self.config.online_learning.initial_ml_model_path is not None or self.ml_model_path is not None):
            ml_model = self.build_ml_model_onlinelearning()
            mls.append(ml_model)
        else:
            for i in range(n):
                ml_model = self.build_ml_model()
                mls.append(ml_model)
        return mls

    @abc.abstractmethod
    def fit_ml_model(self, training_data: ml_model_datatypes.TrainingData):
        """
        Fits the ML Model with the training data.
        """
        pass

    def resample(self) -> pd.DataFrame:
        """Samples the available time_series data to the required step size."""
        source_grids = {
            col: self.time_series_data[col].dropna().index
            for col in self.time_series_data.columns
        }

        # check if data for all features is sufficient
        features_with_insufficient_data = []
        for feat_name in list(source_grids):
            if len(source_grids[feat_name]) < 5:
                del source_grids[feat_name]
                features_with_insufficient_data.append(feat_name)
        if (
            not self.config.use_values_for_incomplete_data
            and features_with_insufficient_data
        ):
            raise RuntimeError(
                f"Called ML Trainer in strict mode but there was insufficient data."
                f" Features with insufficient data are: "
                f"{features_with_insufficient_data}"
            )

        # make target grid, which spans the maximum length, where data for every feature
        # is available
        start = max(sg[0] for sg in source_grids.values())
        stop = min(sg[-1] for sg in source_grids.values())
        target_grid = np.arange(start, stop, self.config.step_size)

        # perform interpolation for all features with sufficient length
        sampled = {}
        for name, sg in source_grids.items():
            single_sampled = sample_values_to_target_grid(
                values=self.time_series_data[name].dropna(),
                original_grid=sg,
                target_grid=target_grid,
                method=self.config.interpolations[name],
            )
            sampled[name] = single_sampled
        sampled_data = pd.DataFrame(sampled, index=target_grid)

        # pad data with fix values when data is incomplete
        if self.config.use_values_for_incomplete_data:
            length = len(target_grid)
            for feat_name in features_with_insufficient_data:
                sampled_data[feat_name] = [self.get(feat_name).value] * length

        return sampled_data

    def serialize_ml_model(self) -> SerializedMLModel:
        """
        Serializes the ML Model, sa that it can be saved
        as json file.
        Returns:
            SerializedMLModel version of the passed ML Model.
        """
        ml_inputs, ml_outputs = self._define_features()

        serialized_ml = self.model_type.serialize(
            model=self.ml_model,
            dt=self.config.step_size,
            input=ml_inputs,
            output=ml_outputs,
            training_info=self.training_info,
        )
        return serialized_ml

    def save_ml_model(self, serialized_ml_model: SerializedMLModel, path: Path):
        """Saves the ML Model in serialized format."""
        serialized_ml_model.save_serialized_model(path=Path(path, "ml_model.json"))

    def _define_features(
        self,
    ) -> tuple[
        dict[str, ml_model_datatypes.Feature],
        dict[str, ml_model_datatypes.OutputFeature],
    ]:
        """Defines dictionaries for all features of the ANN based on the inputs and
        outputs. This will also be the order, in which the serialized ann is exported"""
        ann_inputs = {}
        for name in self.input_names:
            ann_inputs[name] = ml_model_datatypes.Feature(
                name=name,
                lag=self.config.lags[name],
            )
        ann_outputs = {}
        for name in self.output_names:
            ann_outputs[name] = ml_model_datatypes.OutputFeature(
                name=name,
                lag=self.config.lags[name],
                output_type=self.config.output_types[name],
                recursive=self.config.recursive_outputs[name],
            )
        return ann_inputs, ann_outputs

    @property
    def agent_and_time(self) -> str:
        """A string that specifies id and time. Used to create save paths"""
        return f"{self.agent.id}_{self.id}_{self.env.now}"

    @property
    def input_names(self):
        return [inp.name for inp in self.config.inputs]

    @property
    def output_names(self):
        return [out.name for out in self.config.outputs]

    def create_inputs_and_outputs(
        self, full_data_sampled: pd.DataFrame
    ) -> tuple[pd.DataFrame, pd.DataFrame]:
        """Creates extra columns in the data which contain the shifted time-series data
        which is lagged accordingly. Returns a tuple (input_data, output_data)"""
        # inputs are all inputs, plus recursive outputs with lag
        inps = [name_with_lag(v.name, 0) for v in self.config.inputs]
        inps.extend(
            [
                name_with_lag(v.name, 0)
                for v in self.config.outputs
                if self.config.recursive_outputs[v.name]
            ]
        )

        outs = [v.name for v in self.config.outputs]
        input_df = pd.DataFrame(columns=inps)
        output_df = pd.DataFrame(columns=(outs))

        # inputs
        for input_name in input_df.columns:
            lag: int = self.config.lags[input_name]
            for k in range(0, lag):
                name = name_with_lag(input_name, k)
                input_df[name] = full_data_sampled[input_name].shift(k)

        # output
        for output_name in output_df.columns:
            output_df[output_name] = self._create_output_column(
                name=output_name, column=full_data_sampled[output_name]
            )

        # some rows have nan now due to lags and output shift, we remove them
        na_rows = input_df.isna().any(axis=1) + output_df.isna().any(axis=1)
        input_df = input_df.loc[~na_rows]
        output_df = output_df.loc[~na_rows]

        # we have to make sure the columns are in consistent order, so the network is
        # trained in the same way, that its features are defined when exported
        columns_ordered = ml_model_datatypes.column_order(
            inputs=self.input_features, outputs=self.output_features
        )
        input_df = input_df[columns_ordered]


        return input_df, output_df

    def _create_output_column(self, name: str, column: pd.Series):
        """Creates an output column in the table for training data. Depending on
        whether the feature is recursive, or represents a time delta, some changes have
         to be made."""
        output_type = self.config.output_types[name]
        recursive = self.config.recursive_outputs[name]
        if not recursive:
            return column
        if output_type == ml_model_datatypes.OutputType.difference:
            return column.shift(-1) - column
        else:  # output_type == OutputType.absolute
            return column.shift(-1)

    def divide_in_tvt(
        self,
        inputs: pd.DataFrame,
        outputs: pd.DataFrame,
    ):
        """splits the samples into mpc, validating and testing sets"""

        print(f"Total inputs before filtering has {len(inputs)} rows.")

        # calculate the sample count and shares
        num_of_samples = inputs.shape[0]
        n_training = max(int(self.config.train_share * num_of_samples),1)
        n_validation = n_training + max(int(self.config.validation_share * num_of_samples),1)

        # shuffle the data
        permutation = np.random.permutation(num_of_samples)
        inputs = inputs.iloc[permutation]
        outputs = outputs.iloc[permutation]

        # split the data
        training_inputs = inputs.iloc[0:n_training]
        training_outputs = outputs.iloc[0:n_training]

        
        print(f"Training inputs before filtering has {len(training_inputs)} rows.")

        # Apply balancing of the training set
        FILTERING_METHOD = self.config.filter_training_samples

        if FILTERING_METHOD is not None:
            # Adapt number of clusters to available samples (need at least 2 samples per cluster)
            n_clusters = min(10, max(2, len(training_inputs) // 2))
            training_inputs, training_outputs = filter_training_samples(
                df_inputs=training_inputs,
                df_targets=training_outputs,
                method=FILTERING_METHOD,
                threshold=n_clusters,
                verbose=True
            )

        validation_inputs = inputs.iloc[n_training:n_validation]
        validation_outputs = outputs.iloc[n_training:n_validation]
        test_inputs = inputs.iloc[n_validation:]
        test_outputs = outputs.iloc[n_validation:]

        return ml_model_datatypes.TrainingData(
            training_inputs=training_inputs,
            training_outputs=training_outputs,
            validation_inputs=validation_inputs,
            validation_outputs=validation_outputs,
            test_inputs=test_inputs,
            test_outputs=test_outputs,
        )


class ANNTrainerConfig(MLModelTrainerConfig):
    """
    Pydantic data model for ANNTrainer configuration parser
    """

    epochs: int = 100
    batch_size: int = 100
    layers: list[tuple[int, ml_model_datatypes.Activation]] = pydantic.Field(
        default=[(16, "sigmoid")],
        description="Hidden layers which should be created for the ANN. An ANN always "
        "has a BatchNormalization Layer, and an Output Layer the size of "
        "the output dimensions. Additional hidden layers can be specified "
        "here as a list of tuples: "
        "(#neurons of layer, activation function).",
    )
    early_stopping: ml_model_datatypes.EarlyStoppingCallback = pydantic.Field(
        default=ml_model_datatypes.EarlyStoppingCallback(),
        description="Specification of the EarlyStopping Callback for training",
    )


class ANNTrainer(MLModelTrainer):
    """
    Module that generates ANNs based on received data.
    """

    config: ANNTrainerConfig
    model_type = SerializedANN

    def __init__(self, config: dict, agent: Agent):
        super().__init__(config, agent)

    def build_ml_model(self) -> Sequential:
        """Build an ANN with a one layer structure, can only create one ANN"""
        from keras import layers

        ann = Sequential()
        ann.add(layers.BatchNormalization(axis=1))
        for units, activation in self.config.layers:
            ann.add(layers.Dense(units=units, activation=activation))
        ann.add(layers.Dense(units=len(self.config.outputs), activation="linear"))
        ann.compile(loss="mse", optimizer="adam")
        return ann

    def build_ml_model_onlinelearning(self) -> Sequential:
        if hasattr(self, 'ml_model_path') and self.ml_model_path is not None:
<<<<<<< HEAD
            path = Path(self.ml_model_path) / "ml_model.json"
=======
            path = f"{self.ml_model_path}\\ml_model.json"
>>>>>>> 5056e192
        else:
            path = self.config.online_learning.initial_ml_model_path

        if path is None:
            raise ValueError("No pre-trained model path provided for online learning.")

        ann = SerializedMLModel.load_serialized_model_from_file(path)
        keras_model = ann.deserialize()
<<<<<<< HEAD
        optimizer = ann.optimizer
        loss = ann.loss
=======
        optimizer = keras_model.optimizer.name
        loss = keras_model.loss
>>>>>>> 5056e192
        keras_model.compile(optimizer=optimizer, loss=loss)
        return keras_model

    def fit_ml_model(self, training_data: ml_model_datatypes.TrainingData):
        callbacks = []
        if self.config.early_stopping.activate:
            callbacks.append(self.config.early_stopping.callback())

        self.ml_model.fit(
            x=training_data.training_inputs,
            y=training_data.training_outputs,
            validation_data=(
                training_data.validation_inputs,
                training_data.validation_outputs,
            ),
            epochs=self.config.epochs,
            batch_size=self.config.batch_size,
            callbacks=callbacks,
        )


class GPRTrainerConfig(MLModelTrainerConfig):
    """
    Pydantic data model for GPRTrainer configuration parser
    """

    constant_value_bounds: tuple = (1e-3, 1e5)
    length_scale_bounds: tuple = (1e-3, 1e5)
    noise_level_bounds: tuple = (1e-3, 1e5)
    noise_level: float = 1.5
    normalize: bool = pydantic.Field(
        default=False,
        description="Defines whether the training data and the inputs are for prediction"
        "are normalized before given to GPR.",
    )
    scale: float = pydantic.Field(
        default=1.0,
        description="Defines by which value the output data is divided for training and "
        "multiplied after prediction.",
    )
    n_restarts_optimizer: int = pydantic.Field(
        default=0,
        description="Defines the number of restarts of the Optimizer for the "
        "gpr_parameters of the kernel.",
    )


class GPRTrainer(MLModelTrainer):
    """
    Module that generates ANNs based on received data.
    """

    config: GPRTrainerConfig
    model_type = SerializedGPR

    def __init__(self, config: dict, agent: Agent):
        super().__init__(config, agent)

    def build_ml_model(self):
        """Build a GPR with a constant Kernel in combination with a white kernel."""
        from sklearn.gaussian_process.kernels import ConstantKernel, RBF, WhiteKernel

        kernel = ConstantKernel(
            constant_value_bounds=self.config.constant_value_bounds
        ) * RBF(length_scale_bounds=self.config.length_scale_bounds) + WhiteKernel(
            noise_level=self.config.noise_level,
            noise_level_bounds=self.config.noise_level_bounds,
        )

        gpr = CustomGPR(
            kernel=kernel,
            copy_X_train=False,
            n_restarts_optimizer=self.config.n_restarts_optimizer,
        )
        gpr.data_handling.normalize = self.config.normalize
        gpr.data_handling.scale = self.config.scale
        return gpr

    def build_ml_model_onlinelearning(self):
        if hasattr(self, 'ml_model_path') and self.ml_model_path is not None:
<<<<<<< HEAD
            path = Path(self.ml_model_path) / "ml_model.json"
=======
            path = f"{self.ml_model_path}\\ml_model.json"
>>>>>>> 5056e192
        else:
            path = self.config.online_learning.initial_ml_model_path

        if path is None:
            raise ValueError("No pre-trained model path provided for online learning.")

        serialized_model = SerializedMLModel.load_serialized_model_from_file(path)

        # Handle the case where the loaded model might not be a GPR model
        if not isinstance(serialized_model, SerializedGPR):
            raise TypeError(f"Expected SerializedGPR model but got {type(serialized_model)}")

        gpr = serialized_model.deserialize()

        # Configure data handling properties from the serialized model
        if hasattr(serialized_model, 'data_handling') and serialized_model.data_handling:
            if hasattr(serialized_model.data_handling, 'normalize'):
                gpr.data_handling.normalize = serialized_model.data_handling.normalize
            if hasattr(serialized_model.data_handling, 'scale'):
                gpr.data_handling.scale = serialized_model.data_handling.scale
            if hasattr(serialized_model.data_handling, 'mean'):
                gpr.data_handling.mean = serialized_model.data_handling.mean
            if hasattr(serialized_model.data_handling, 'std'):
                gpr.data_handling.std = serialized_model.data_handling.std

        return gpr

    def fit_ml_model(self, training_data: ml_model_datatypes.TrainingData):
        """Fits GPR to training data"""
        if self.config.normalize:
            x_train = self._normalize(training_data.training_inputs.to_numpy())
        else:
            x_train = training_data.training_inputs
        y_train = training_data.training_outputs / self.config.scale
        self.ml_model.fit(
            X=x_train,
            y=y_train,
        )

    def _normalize(self, x: np.ndarray):
        # update the normal and the mean
        mean = x.mean(axis=0, dtype=float)
        std = x.std(axis=0, dtype=float)
        for idx, val in enumerate(std):
            if val == 0:
                logger.info(
                    "Encountered zero while normalizing. Continuing with a std of one for this Input."
                )
                std[idx] = 1.0

        if mean is None and std is not None:
            raise ValueError("Please update std and mean.")

        # save mean and standard deviation to data_handling
        self.ml_model.data_handling.mean = mean.tolist()
        self.ml_model.data_handling.std = std.tolist()

        # normalize x and return
        return (x - mean) / std


class LinRegTrainerConfig(MLModelTrainerConfig):
    """
    Pydantic data model for GPRTrainer configuration parser
    """


class LinRegTrainer(MLModelTrainer):
    """
    Module that generates ANNs based on received data.
    """

    config: LinRegTrainerConfig
    model_type = SerializedLinReg

    def __init__(self, config: dict, agent: Agent):
        super().__init__(config, agent)

    def build_ml_model(self):
        """Build a linear model."""
        from sklearn.linear_model import LinearRegression

        linear_model = LinearRegression()
        return linear_model

    def build_ml_model_onlinelearning(self):
        if hasattr(self, 'ml_model_path') and self.ml_model_path is not None:
<<<<<<< HEAD
            path = Path(self.ml_model_path) / "ml_model.json"
=======
            path = f"{self.ml_model_path}\\ml_model.json"
>>>>>>> 5056e192
        else:
            path = self.config.online_learning.initial_ml_model_path

        if path is None:
            raise ValueError("No pre-trained model path provided for online learning.")

        serialized_model = SerializedMLModel.load_serialized_model_from_file(path)

        # Handle the case where the loaded model might not be a linear regression model
        if not isinstance(serialized_model, SerializedLinReg):
            raise TypeError(f"Expected SerializedLinReg model but got {type(serialized_model)}")

        linear_model = serialized_model.deserialize()
        return linear_model

    def fit_ml_model(self, training_data: ml_model_datatypes.TrainingData):
        """Fits linear model to training data"""
        self.ml_model.fit(
            X=training_data.training_inputs,
            y=training_data.training_outputs,
        )


ml_model_trainer = {
    MLModels.ANN: ANNTrainer,
    MLModels.GPR: GPRTrainer,
    MLModels.LINREG: LinRegTrainer,
}<|MERGE_RESOLUTION|>--- conflicted
+++ resolved
@@ -2,12 +2,8 @@
 import logging
 import math
 from pathlib import Path
-<<<<<<< HEAD
 from typing import Type, TYPE_CHECKING, Optional, List, Union
 import json
-=======
-from typing import Type, Optional
->>>>>>> 5056e192
 
 import numpy as np
 import pandas as pd
@@ -110,11 +106,7 @@
     test_share: float = 0.15
     number_of_training_repetitions: int = pydantic.Field(
         default=1,
-<<<<<<< HEAD
         despription="Number of repeated trainings for the initial training with the same configuration to avoid random initialisation"
-=======
-        description="Number of repeated trainings for the initial training with the same configuration to avoid random initialisation"
->>>>>>> 5056e192
     )
     save_directory: Path = pydantic.Field(
         default=None, description="Path, where created ML Models should be saved."
@@ -146,7 +138,6 @@
         default_factory=OnlineLearning,
         description="Configuration for online learning capabilities."
     )
-<<<<<<< HEAD
     filter_time_series: Optional[FilteringMethodTimeSeries] = pydantic.Field(
         default=None,
         description="Method to filter the time series data before training. If None, no filtering is applied."
@@ -155,8 +146,6 @@
         default=None,
         description="Method to filter the training samples before training. If None, no filtering is applied."
     )
-=======
->>>>>>> 5056e192
 
     @pydantic.field_validator("train_share", "validation_share", "test_share")
     @classmethod
@@ -470,10 +459,6 @@
         Returns:
             Merged and resampled dataset for retraining
         """
-<<<<<<< HEAD
-=======
-        # todo: Balancing of Trainingdata
->>>>>>> 5056e192
 
         training_dataset = self.config.data_sources
         feature_names = list(self.history_dict.keys())
@@ -511,7 +496,6 @@
 
             df_list.append(temp_df)
 
-<<<<<<< HEAD
         # ratio of latest data to keep unfiltered
         KEEP_LATEST_RATIO = 0.0 # currently not used (0.0) due to filtering focusing on steady state removal only
 
@@ -528,11 +512,6 @@
             data = data.iloc[:rows_to_filter]
         else:
             first_timestamp = last_timestamp = 0
-=======
-        if df_list:
-            data = pd.concat(df_list, axis=1).sort_index()
-        else:
->>>>>>> 5056e192
             data = pd.DataFrame()
 
         for column in data.columns:
@@ -542,17 +521,12 @@
         if trainings_data.empty:
             data = data.dropna(how='all')
             data = data.fillna(method='ffill').fillna(method='bfill')
-<<<<<<< HEAD
             final_data = data
         else:
             # check overlap of simulated data and training data and shift training data if necessary
             if trainings_data.index[0] < last_timestamp and trainings_data.index[-1] > first_timestamp:
                 trainings_data.index = trainings_data.index + (last_timestamp - trainings_data.index[0] + self.config.step_size)
 
-=======
-            self.time_series_data = data
-        else:
->>>>>>> 5056e192
             for column in data.columns:
                 if data[column].isnull().any() and not data[column].isnull().all():
                     mask = data.index % self.config.step_size == 0
@@ -562,7 +536,6 @@
                         data[column] = data[column].ffill().bfill()
             data = data.bfill()
 
-<<<<<<< HEAD
             final_data = data.combine_first(trainings_data)
 
         # Filtering steady state parts of the time series
@@ -591,13 +564,6 @@
         if len(final_data) > sample_size:
             final_data = self.sample_data_max_variation(final_data, sample_size=sample_size) 
         self.time_series_data = final_data
-=======
-            combined_data = data.combine_first(trainings_data)
-
-            if len(combined_data) > sample_size:
-                combined_data = self.sample_data_max_variation(combined_data, sample_size=sample_size)
-            self.time_series_data = combined_data
->>>>>>> 5056e192
 
 
     def sample_data_max_variation(self, data: pd.DataFrame, sample_size) -> pd.DataFrame:
@@ -678,34 +644,8 @@
     def build_ml_model(self):
         """
         Builds and returns an ml model
-<<<<<<< HEAD
-=======
         """
         pass
-
-    @abc.abstractmethod
-    def build_ml_model_onlinelearning(self):
-        """
-         Returns a ml model from previous training
->>>>>>> 5056e192
-        """
-        pass
-
-    def build_ml_model_sequence(self):
-        """
-        Builds and returns an ml model sequence
-        Build several trainer from same configuration and fit, to avoid bad results due to random initialisation
-        """
-        mls = list()
-        n = self.config.number_of_training_repetitions
-        if self.config.online_learning.active and (self.config.online_learning.initial_ml_model_path is not None or self.ml_model_path is not None):
-            ml_model = self.build_ml_model_onlinelearning()
-            mls.append(ml_model)
-        else:
-            for i in range(n):
-                ml_model = self.build_ml_model()
-                mls.append(ml_model)
-        return mls
 
     @abc.abstractmethod
     def build_ml_model_onlinelearning(self):
@@ -1006,11 +946,7 @@
 
     def build_ml_model_onlinelearning(self) -> Sequential:
         if hasattr(self, 'ml_model_path') and self.ml_model_path is not None:
-<<<<<<< HEAD
             path = Path(self.ml_model_path) / "ml_model.json"
-=======
-            path = f"{self.ml_model_path}\\ml_model.json"
->>>>>>> 5056e192
         else:
             path = self.config.online_learning.initial_ml_model_path
 
@@ -1019,13 +955,8 @@
 
         ann = SerializedMLModel.load_serialized_model_from_file(path)
         keras_model = ann.deserialize()
-<<<<<<< HEAD
-        optimizer = ann.optimizer
-        loss = ann.loss
-=======
         optimizer = keras_model.optimizer.name
         loss = keras_model.loss
->>>>>>> 5056e192
         keras_model.compile(optimizer=optimizer, loss=loss)
         return keras_model
 
@@ -1106,11 +1037,7 @@
 
     def build_ml_model_onlinelearning(self):
         if hasattr(self, 'ml_model_path') and self.ml_model_path is not None:
-<<<<<<< HEAD
             path = Path(self.ml_model_path) / "ml_model.json"
-=======
-            path = f"{self.ml_model_path}\\ml_model.json"
->>>>>>> 5056e192
         else:
             path = self.config.online_learning.initial_ml_model_path
 
@@ -1198,11 +1125,7 @@
 
     def build_ml_model_onlinelearning(self):
         if hasattr(self, 'ml_model_path') and self.ml_model_path is not None:
-<<<<<<< HEAD
             path = Path(self.ml_model_path) / "ml_model.json"
-=======
-            path = f"{self.ml_model_path}\\ml_model.json"
->>>>>>> 5056e192
         else:
             path = self.config.online_learning.initial_ml_model_path
 
