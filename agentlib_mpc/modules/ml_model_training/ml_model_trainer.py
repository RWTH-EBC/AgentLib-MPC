import abc
import logging
import math
from pathlib import Path
<<<<<<< HEAD
from typing import Type, TYPE_CHECKING
from typing import Type
import importlib

=======
from typing import Type, TYPE_CHECKING, Optional, List, Union
import json
>>>>>>> 31b99910

import numpy as np
import pandas as pd
import pydantic
from agentlib.core import (
    BaseModuleConfig,
    Agent,
    BaseModule,
    AgentVariables,
    AgentVariable,
    Source,
)
from agentlib.core.errors import ConfigurationError
from pydantic_core.core_schema import FieldValidationInfo

from agentlib_mpc.data_structures.ml_model_datatypes import name_with_lag
from agentlib_mpc.models.casadi_predictor import CasadiPredictor
from agentlib_mpc.utils.analysis import load_sim
from agentlib_mpc.models.serialized_ml_model import (
    SerializedMLModel,
    SerializedANN,
    SerializedGPR,
    SerializedLinReg,
)
from agentlib_mpc.models.serialized_ml_model import CustomGPR, MLModels
from agentlib_mpc.data_structures import ml_model_datatypes
from agentlib_mpc.data_structures.interpolation import InterpolationMethods
from agentlib_mpc.utils.ml_model_eval_plotting import evaluate_model, plot_model_evaluation
from agentlib_mpc.utils.sampling import sample_values_to_target_grid
<<<<<<< HEAD
from agentlib_mpc.modules.ml_model_training.losses import PINNLoss

=======
from pydantic import BaseModel, Field, field_validator
>>>>>>> 31b99910
from keras import Sequential
from keras import layers


logger = logging.getLogger(__name__)


class OnlineLearning(BaseModel):
    """Configuration for online learning capabilities."""
    active: bool = False
    training_at: float = float("inf")
    initial_ml_model_path: Optional[Path] = None

    @field_validator('training_at')
    @classmethod
    def validate_training_at(cls, v, info):
        if info.data.get('active', True) and v <= 0:
            raise ValueError("When online learning is active, training_at must be positive")
        return v

    @field_validator('initial_ml_model_path')
    @classmethod
    def validate_initial_model_path(cls, v, info):
        if v is not None and not v.exists():
            raise ValueError(f"Initial ML model path does not exist: {v}")
        return v

class MLModelTrainerConfig(BaseModuleConfig, abc.ABC):
    """
    Abstract Base Class for all Trainer Configs.
    """

    step_size: float
    inputs: AgentVariables = pydantic.Field(
        default=[],
        description="Variables which are inputs of the ML Model that should be trained.",
    )
    outputs: AgentVariables = pydantic.Field(
        default=[],
        description="Variables which are outputs of the ML Model that should be trained.",
    )
    lags: dict[str, int] = pydantic.Field(
        default={},
        description="Dictionary specifying the lags of each input and output variable. "
        "If not specified, will be set to one.",
        validate_default=True,
    )
    output_types: dict[str, ml_model_datatypes.OutputType] = pydantic.Field(
        default={},
        description="Dictionary specifying the output types of output variables. "
        "If not specified, will be set to 'difference'.",
        validate_default=True,
    )
    interpolations: dict[str, InterpolationMethods] = pydantic.Field(
        default={},
        description="Dictionary specifying the interpolation types of output variables. "
        "If not specified, will be set to 'linear'.",
        validate_default=True,
    )
    recursive_outputs: dict[str, bool] = pydantic.Field(
        default={},
        description="Dictionary specifying whether output variables are recursive, i.e."
        " automatically appear as an input as well. If not specified, will"
        " be set to 'recursive'.",
        validate_default=True,
    )
    train_share: float = 0.7
    validation_share: float = 0.15
    test_share: float = 0.15
    number_of_training_repetitions: int = pydantic.Field(
        default=1,
        despription="Number of repeated trainings for the initial training with the same configuration to avoid random initialisation"
    )
    save_directory: Path = pydantic.Field(
        default=None, description="Path, where created ML Models should be saved."
    )
    save_data: bool = pydantic.Field(
        default=False, description="Whether the training data should be saved."
    )
    save_ml_model: bool = pydantic.Field(
        default=False, description="Whether the created ML Models should be saved."
    )
    save_plots: bool = pydantic.Field(
        default=False,
        description="Whether a plot of the created ML Models performance should be saved.",
    )
    use_values_for_incomplete_data: bool = pydantic.Field(
        default=False,
        description="Default False. If True, the values of inputs and outputs which are"
        " defined in the config will be used for training, in case historic"
        " data has not reached the trainer. If False, an Error will be "
        "raised when the data is not sufficient.",
    )
    data_sources: list[Path] = pydantic.Field(
        default=[],
        description="List of paths to time series data, which can be loaded on "
        "initialization of the agent.",
    )
    shared_variable_fields: list[str] = ["MLModel"]
    online_learning: OnlineLearning = Field(
        default_factory=OnlineLearning,
        description="Configuration for online learning capabilities."
    )

    @pydantic.field_validator("train_share", "validation_share", "test_share")
    @classmethod
    def check_shares_amount_to_one(cls, current_share, info: FieldValidationInfo):
        """Makes sure, the shares amount to one."""
        shares = []
        if "train_share" in info.data:
            shares.append(info.data["train_share"])
        if "validation_share" in info.data:
            shares.append(info.data["validation_share"])
        if "test_share" in info.data:
            shares.append(info.data["test_share"])
        shares.append(current_share)
        if len(shares) == 3:
            if not math.isclose(sum(shares), 1, abs_tol=0.01):
                raise ConfigurationError(
                    f"Provided training, validation and testing shares do not equal "
                    f"one. Got {sum(shares):.2f} instead."
                )
        return current_share

    @pydantic.field_validator("lags")
    @classmethod
    def fill_lags(cls, lags, info: FieldValidationInfo):
        """Adds lag one to all unspecified lags."""
        all_features = {var.name for var in info.data["inputs"] + info.data["outputs"]}
        lag_to_var_diff = set(lags).difference(all_features)
        if lag_to_var_diff:
            raise ConfigurationError(
                f"Specified lags do not appear in variables. The following lags do not"
                f" appear in the inputs or outputs of the ML Model: '{lag_to_var_diff}'"
            )
        all_lags = {feat: 1 for feat in all_features}
        all_lags.update(lags)
        return all_lags

    @pydantic.field_validator("output_types")
    @classmethod
    def fill_output_types(cls, output_types, info: FieldValidationInfo):
        """Adds output type one to all unspecified output types."""
        output_names = {out.name for out in info.data["outputs"]}
        type_to_var_diff = set(output_types).difference(output_names)
        if type_to_var_diff:
            raise ConfigurationError(
                f"Specified outputs for output_types do not appear in variables. The "
                f"following lags do not appear in the inputs or outputs of the ML Model: "
                f"'{type_to_var_diff}'"
            )
        all_output_types = {feat: "absolute" for feat in output_names}
        all_output_types.update(output_types)
        return all_output_types

    @pydantic.field_validator("interpolations")
    @classmethod
    def fill_interpolations(cls, interpolations, info: FieldValidationInfo):
        """Adds interpolation method to all unspecified methods."""
        all_features = {var.name for var in info.data["inputs"] + info.data["outputs"]}
        interp_to_var_diff = set(interpolations).difference(all_features)
        if interp_to_var_diff:
            raise ConfigurationError(
                f"Specified outputs for output_types do not appear in variables. The "
                f"following features do not appear in the inputs or outputs of the ML Model: "
                f"'{interp_to_var_diff}'"
            )
        all_interp_methods = {feat: "linear" for feat in all_features}
        all_interp_methods.update(interpolations)
        return all_interp_methods

    @pydantic.field_validator("recursive_outputs")
    @classmethod
    def fill_recursive_outputs(cls, recursives, info: FieldValidationInfo):
        """Adds recursive flag to all unspecified outputs."""
        output_names = {var.name for var in info.data["outputs"]}
        recursives_to_var_diff = set(recursives).difference(output_names)
        if recursives_to_var_diff:
            raise ConfigurationError(
                f"Specified outputs for recursive_outputs do not appear in variables. The "
                f"following features do not appear in the inputs or outputs of the ML Model: "
                f"'{recursives_to_var_diff}'"
            )
        all_recursive_flags = {feat: True for feat in output_names}
        all_recursive_flags.update(recursives)
        return all_recursive_flags

    @pydantic.field_validator("data_sources")
    @classmethod
    def check_data_sources_exist(cls, data_sources: list[Path]):
        """Checks if all given data sources exist"""
        existing_data = []
        for data_src in data_sources:
            if data_src.exists():
                existing_data.append(data_src)
            else:
                logger.error(f"Given data source file {data_src} does not exist.")
        return existing_data

    @pydantic.field_validator("save_data", "save_ml_model")
    @classmethod
    def check_if_save_path_is_there(cls, save_on: bool, info: FieldValidationInfo):
        save_path = info.data["save_directory"]
        if save_path is None:
            raise ConfigurationError(
                "ML Model saving is on, but no save_directory was specified."
            )
        return save_on


class MLModelTrainer(BaseModule, abc.ABC):
    """
    Abstract Base Class for all Trainer classes.
    """

    config: MLModelTrainerConfig
    model_type: Type[SerializedMLModel]

    def __init__(self, config: dict, agent: Agent):
        """
        Constructor for model predictive controller (MPC).
        """
        super().__init__(config=config, agent=agent)
        self.time_series_data = self._initialize_time_series_data()
        history_type = dict[str, [tuple[list[float], list[float]]]]
        self.history_dict: history_type = {
            col: ([], []) for col in self.time_series_data.columns
        }
        self._data_sources: dict[str, Source] = {var: None for var in self.time_series_data.columns}
        self.ml_model_path = None
        self.input_features, self.output_features = self._define_features()



    @property
    def training_info(self) -> dict:
        """Returns a dict with relevant config parameters regarding the training."""
        # We exclude all fields of the Base Trainer, as its fields are with regard to
        # data handling etc., and other relevant things from base trainer are already
        # in the serialized model.
        # However, parameters from child classes are relevant to the training of that
        # model, and will be included
        exclude = set(MLModelTrainerConfig.model_fields)
        return self.config.model_dump(exclude=exclude)

    def register_callbacks(self):
        for feat in self.config.inputs + self.config.outputs:
            var = self.get(feat.name)
            self.agent.data_broker.register_callback(
                alias=var.alias,
                source=var.source,
                callback=self._callback_data,
                name=var.name,
            )

    def process(self):
        yield self.env.timeout(self.config.online_learning.training_at)
        self._update_time_series_data()
        serialized_ml_model, best_model_path, training_data = self.retrain_model()
        self._update_ml_mpc_config(serialized_ml_model)
        if self.config.online_learning.active:
            while True:
                yield self.env.timeout(self.config.online_learning.training_at)
                self._update_time_series_data()
                serialized_ml_model, best_model_path, training_data = self.retrain_model()
                self._update_ml_mpc_config(serialized_ml_model)

    def _initialize_time_series_data(self) -> pd.DataFrame:
        """Loads simulation data to initialize the time_series data"""
        feature_names = list(self.config.lags.keys())
        time_series_data = {name: pd.Series(dtype=float) for name in feature_names}
        for ann_src in self.config.data_sources:
            loaded_time_series = load_sim(ann_src)
            for column in loaded_time_series.columns:
                if column in feature_names:
                    srs = loaded_time_series[column]
                    time_series_data[column] = pd.concat([time_series_data[column], srs])
        return pd.DataFrame(time_series_data)


    def retrain_model(self):
        """Trains the model based on the current historic data."""
        sampled = self.resample()
        inputs, outputs = self.create_inputs_and_outputs(sampled)
        training_data = self.divide_in_tvt(inputs, outputs)

        best_serialized_ml_model = None
        best_score = 0
        best_metrics = None
        i = 1

        self.ml_models = self.build_ml_model_sequence()

        for self.ml_model in self.ml_models:
            self.fit_ml_model(training_data)
            serialized_ml_model = self.serialize_ml_model()
            outputs = training_data.training_outputs.columns
            for name in outputs:
                total_score_mse, metrics_dict = evaluate_model(name, training_data, CasadiPredictor.from_serialized_model(serialized_ml_model))
                train_r2 = metrics_dict[name]["train_score_r2"]

                if abs(1 - train_r2) < abs(1 - best_score):
                    best_score = train_r2
                    best_serialized_ml_model = serialized_ml_model
                    best_metrics = metrics_dict
                    best_cross_check = total_score_mse

                path = Path(self.config.save_directory, self.agent_and_time, f"Iteration_{i}")
                if self.config.save_plots:
                    path.mkdir(parents=True, exist_ok=True)
                    plot_model_evaluation(
                        training_data,
                        name,
                        total_score_mse,
                        metrics_dict,
                        CasadiPredictor.from_serialized_model(serialized_ml_model),
                        show_plot=False,
                        save_path=path
                    )
                i += 1

        best_model_path = Path(self.config.save_directory, "best_model", self.agent_and_time)
        self.save_all(best_serialized_ml_model, training_data, best_model_path, name, best_metrics, best_cross_check)
        self.ml_model_path = best_model_path
        return best_serialized_ml_model, best_model_path, training_data

    def save_all(
            self,
            serialized_ml_model: SerializedMLModel,
            training_data: ml_model_datatypes.TrainingData,
            best_model_path,
            name,
            metrics_dict: dict,
            cross_check_score: float
    ):
        """Saves all relevant data and results of the training process if desired."""

        if self.config.save_data:
            training_data.save(best_model_path)

        if self.config.save_ml_model:
            self.save_ml_model(serialized_ml_model, path=best_model_path)

        plot_model_evaluation(
            training_data,
            name,
            cross_check_score,
            metrics_dict,
            CasadiPredictor.from_serialized_model(serialized_ml_model),
            show_plot=False,
            save_path=best_model_path
        )


    def _callback_data(self, variable: AgentVariable, name: str):
        """Adds received measured inputs to the past trajectory."""
        # check that only data from the same source is used
        if self._data_sources[name] is None:
            self._data_sources[name] = variable.source
        elif self._data_sources[name] != variable.source:
            raise ValueError(
                f"The trainer module got data from different sources "
                f"({self._data_sources[name]}, {variable.source}). This is likely not "
                f"intended. Please specify the intended source in the trainer config."
            )

        time_list, value_list = self.history_dict[name]
        time_list.append(variable.timestamp)
        value_list.append(variable.value)
        self.logger.debug(
            f"Updated variable {name} with {variable.value} at {variable.timestamp} s."
        )


    def _update_time_series_data(self, sample_size:int=100000):
        """
        Update Trainings Dataset with collected dara during simulation

        Args:
            sample_size: default=100000, If the amount of data exceeds sample_size, the data set is resampled

        Returns:
            Merged and resampled dataset for retraining
        """
        #todo: Balancing of Trainingdata

        training_dataset = self.config.data_sources
        feature_names = list(self.history_dict.keys())
        dfs = []
        for path in training_dataset:
            var_names = pd.read_csv(path).iloc[0].values
            if any(feature in var_names for feature in feature_names):
                df = pd.read_csv(path, skiprows=2)
                df.columns = var_names
                columns_to_keep = [df.columns[0]] + [col for col in df.columns if col in feature_names]
                df = df[columns_to_keep]
                dfs.append(df)
        if dfs:
            trainings_data = pd.concat(dfs, ignore_index=True)
            trainings_data.set_index(trainings_data.columns[0], inplace=True)
        else:
            trainings_data = pd.DataFrame(columns=self.time_series_data.columns)

        df_list: list[pd.DataFrame] = []
        for feature_name, (time_stamps, values) in self.history_dict.items():
            df = pd.DataFrame({feature_name: values}, index=time_stamps)
            df_list.append(df)
        self.time_series_data = pd.concat(df_list, axis=1).sort_index()

        data = self.time_series_data

        for column in data.columns:
            if data[column].isnull().all():
                raise ValueError(f"No values for {column}. Check variables subscription")

        if trainings_data.empty:
            data = data.dropna(how='all')
            data = data.fillna(method='ffill').fillna(method='bfill')
            self.time_series_data = data
        else:
            for column in data.columns:
                if data[column].isnull().any() and not data[column].isnull().all():
                    mask = data.index % self.config.step_size == 0
                    data_ts = data[mask]

                    if not data_ts[column].isnull().any():
                        data[column] = data[column].ffill().bfill()
            data = data.bfill()

            combined_data = data.combine_first(trainings_data)

            if len(combined_data) > sample_size:
                combined_data = self.sample_data_max_variation(combined_data, sample_size=sample_size)
            self.time_series_data = combined_data


    def sample_data_max_variation(self, data: pd.DataFrame, sample_size) -> pd.DataFrame:
        """
        Samples the time series data to maintain data quality and variety.

        Args:
            data: Input DataFrame with time series data
            sample_size: Target number of samples

        Returns:
            Sampled DataFrame maintaining data characteristics
        """

        # Ensure we keep the most recent data (last 20% of sample_size)
        recent_size = int(0.2 * sample_size)
        recent_data = data.iloc[-recent_size:]

        remaining_data = data.iloc[:-recent_size].copy()

        important_indices = set()
        for column in data.columns:
            series = remaining_data[column]

            important_indices.update([
                series.idxmin(),
                series.idxmax()
            ])

            rolling_std = series.rolling(window=5).std()
            high_variance_points = rolling_std.nlargest(int(sample_size * 0.1)).index
            important_indices.update(high_variance_points)

        remaining_size = sample_size - recent_size - len(important_indices)
        if remaining_size > 0:
            n_bins = 10
            bins = pd.qcut(remaining_data.index, n_bins, duplicates='drop')
            stratified_samples = []

            samples_per_bin = remaining_size // len(bins.categories)
            for bin_label in bins.categories:
                bin_data = remaining_data[bins == bin_label]
                if not bin_data.empty:
                    stratified_samples.append(bin_data.sample(
                        n=min(samples_per_bin, len(bin_data)),
                        random_state=42
                    ))

            sampled_data = pd.concat([
                remaining_data.loc[list(important_indices)],  # Important points
                pd.concat(stratified_samples),  # Stratified samples
                recent_data  # Recent data
            ]).sort_index()
        else:
            sampled_data = pd.concat([
                remaining_data.loc[list(important_indices)],
                recent_data
            ]).sort_index()

        return sampled_data


    def _update_ml_mpc_config(self, serialized_ml_model):
        ml_model_variable = AgentVariable(
            name=ml_model_datatypes.ML_MODEL_TO_MPC,
            alias=ml_model_datatypes.ML_MODEL_TO_MPC,
            value=serialized_ml_model,
            timestamp=self.env.time,
            source=self.source,
            shared=True
        )
        self.agent.data_broker.send_variable(
            variable=ml_model_variable,
            copy=False,
        )

    @abc.abstractmethod
    def build_ml_model(self):
        """
        Builds and returns an ml model
        """
        pass

    @abc.abstractmethod
    def build_ml_model_onlinelearning(self):
        """
         Returns a ml model from previous training
        """
        pass

    def build_ml_model_sequence(self):
        """
        Builds and returns an ml model sequence
        Build several trainer from same configuration and fit, to avoid bad results due to random initialisation
        """
        mls = list()
        n = self.config.number_of_training_repetitions
        if self.config.online_learning.active and (self.config.online_learning.initial_ml_model_path is not None or self.ml_model_path is not None):
            ml_model = self.build_ml_model_onlinelearning()
            mls.append(ml_model)
        else:
            for i in range(n):
                ml_model = self.build_ml_model()
                mls.append(ml_model)
        return mls

    @abc.abstractmethod
    def fit_ml_model(self, training_data: ml_model_datatypes.TrainingData):
        """
        Fits the ML Model with the training data.
        """
        pass

    def resample(self) -> pd.DataFrame:
        """Samples the available time_series data to the required step size."""
        source_grids = {
            col: self.time_series_data[col].dropna().index
            for col in self.time_series_data.columns
        }

        # check if data for all features is sufficient
        features_with_insufficient_data = []
        for feat_name in list(source_grids):
            if len(source_grids[feat_name]) < 5:
                del source_grids[feat_name]
                features_with_insufficient_data.append(feat_name)
        if (
            not self.config.use_values_for_incomplete_data
            and features_with_insufficient_data
        ):
            raise RuntimeError(
                f"Called ML Trainer in strict mode but there was insufficient data."
                f" Features with insufficient data are: "
                f"{features_with_insufficient_data}"
            )

        # make target grid, which spans the maximum length, where data for every feature
        # is available
        start = max(sg[0] for sg in source_grids.values())
        stop = min(sg[-1] for sg in source_grids.values())
        target_grid = np.arange(start, stop, self.config.step_size)

        # perform interpolation for all features with sufficient length
        sampled = {}
        for name, sg in source_grids.items():
            single_sampled = sample_values_to_target_grid(
                values=self.time_series_data[name].dropna(),
                original_grid=sg,
                target_grid=target_grid,
                method=self.config.interpolations[name],
            )
            sampled[name] = single_sampled
        sampled_data = pd.DataFrame(sampled, index=target_grid)

        # pad data with fix values when data is incomplete
        if self.config.use_values_for_incomplete_data:
            length = len(target_grid)
            for feat_name in features_with_insufficient_data:
                sampled_data[feat_name] = [self.get(feat_name).value] * length

        return sampled_data

    def serialize_ml_model(self) -> SerializedMLModel:
        """
        Serializes the ML Model, sa that it can be saved
        as json file.
        Returns:
            SerializedMLModel version of the passed ML Model.
        """
        ml_inputs, ml_outputs = self._define_features()

        serialized_ml = self.model_type.serialize(
            model=self.ml_model,
            dt=self.config.step_size,
            input=ml_inputs,
            output=ml_outputs,
            training_info=self.training_info,
        )
        return serialized_ml

    def save_ml_model(self, serialized_ml_model: SerializedMLModel, path: Path):
        """Saves the ML Model in serialized format."""
        serialized_ml_model.save_serialized_model(path=Path(path, "ml_model.json"))

    def _define_features(
        self,
    ) -> tuple[
        dict[str, ml_model_datatypes.Feature],
        dict[str, ml_model_datatypes.OutputFeature],
    ]:
        """Defines dictionaries for all features of the ANN based on the inputs and
        outputs. This will also be the order, in which the serialized ann is exported"""
        ann_inputs = {}
        for name in self.input_names:
            ann_inputs[name] = ml_model_datatypes.Feature(
                name=name,
                lag=self.config.lags[name],
            )
        ann_outputs = {}
        for name in self.output_names:
            ann_outputs[name] = ml_model_datatypes.OutputFeature(
                name=name,
                lag=self.config.lags[name],
                output_type=self.config.output_types[name],
                recursive=self.config.recursive_outputs[name],
            )
        return ann_inputs, ann_outputs

    @property
    def agent_and_time(self) -> str:
        """A string that specifies id and time. Used to create save paths"""
        return f"{self.agent.id}_{self.id}_{self.env.now}"

    @property
    def input_names(self):
        return [inp.name for inp in self.config.inputs]

    @property
    def output_names(self):
        return [out.name for out in self.config.outputs]

    def create_inputs_and_outputs(
        self, full_data_sampled: pd.DataFrame
    ) -> tuple[pd.DataFrame, pd.DataFrame]:
        """Creates extra columns in the data which contain the shifted time-series data
        which is lagged accordingly. Returns a tuple (input_data, output_data)"""
        # inputs are all inputs, plus recursive outputs with lag
        inps = [name_with_lag(v.name, 0) for v in self.config.inputs]
        inps.extend(
            [
                name_with_lag(v.name, 0)
                for v in self.config.outputs
                if self.config.recursive_outputs[v.name]
            ]
        )

        outs = [v.name for v in self.config.outputs]
        input_df = pd.DataFrame(columns=inps)
        output_df = pd.DataFrame(columns=(outs))

        # inputs
        for input_name in input_df.columns:
            lag: int = self.config.lags[input_name]
            for k in range(0, lag):
                name = name_with_lag(input_name, k)
                input_df[name] = full_data_sampled[input_name].shift(k)

        # output
        for output_name in output_df.columns:
            output_df[output_name] = self._create_output_column(
                name=output_name, column=full_data_sampled[output_name]
            )

        # some rows have nan now due to lags and output shift, we remove them
        na_rows = input_df.isna().any(axis=1) + output_df.isna().any(axis=1)
        input_df = input_df.loc[~na_rows]
        output_df = output_df.loc[~na_rows]

        # we have to make sure the columns are in consistent order, so the network is
        # trained in the same way, that its features are defined when exported
        columns_ordered = ml_model_datatypes.column_order(
            inputs=self.input_features, outputs=self.output_features
        )
        input_df = input_df[columns_ordered]

        return input_df, output_df

    def _create_output_column(self, name: str, column: pd.Series):
        """Creates an output column in the table for training data. Depending on
        whether the feature is recursive, or represents a time delta, some changes have
         to be made."""
        output_type = self.config.output_types[name]
        recursive = self.config.recursive_outputs[name]
        if not recursive:
            return column
        if output_type == ml_model_datatypes.OutputType.difference:
            return column.shift(-1) - column
        else:  # output_type == OutputType.absolute
            return column.shift(-1)

    def divide_in_tvt(
        self,
        inputs: pd.DataFrame,
        outputs: pd.DataFrame,
    ):
        """splits the samples into mpc, validating and testing sets"""

        # calculate the sample count and shares
        num_of_samples = inputs.shape[0]
        n_training = max(int(self.config.train_share * num_of_samples),1)
        n_validation = n_training + max(int(self.config.validation_share * num_of_samples),1)

        # shuffle the data
        permutation = np.random.permutation(num_of_samples)
        inputs = inputs.iloc[permutation]
        outputs = outputs.iloc[permutation]

        # split the data
        return ml_model_datatypes.TrainingData(
            training_inputs=inputs.iloc[0:n_training],
            training_outputs=outputs.iloc[0:n_training],
            validation_inputs=inputs.iloc[n_training:n_validation],
            validation_outputs=outputs.iloc[n_training:n_validation],
            test_inputs=inputs.iloc[n_validation:],
            test_outputs=outputs.iloc[n_validation:],
        )


class ANNTrainerConfig(MLModelTrainerConfig):
    """
    Pydantic data model for ANNTrainer configuration parser
    """

    epochs: int = 100
    batch_size: int = 100
    layers: list[tuple[int, ml_model_datatypes.Activation]] = pydantic.Field(
        default=[(16, "sigmoid")],
        description="Hidden layers which should be created for the ANN. An ANN always "
        "has a BatchNormalization Layer, and an Output Layer the size of "
        "the output dimensions. Additional hidden layers can be specified "
        "here as a list of tuples: "
        "(#neurons of layer, activation function).",
    )
    early_stopping: ml_model_datatypes.EarlyStoppingCallback = pydantic.Field(
        default=ml_model_datatypes.EarlyStoppingCallback(),
        description="Specification of the EarlyStopping Callback for training",
    )


class ANNTrainer(MLModelTrainer):
    """
    Module that generates ANNs based on received data.
    """

    config: ANNTrainerConfig
    model_type = SerializedANN

    def __init__(self, config: dict, agent: Agent):
        super().__init__(config, agent)

    def build_ml_model(self) -> Sequential:
        """Build an ANN with a one layer structure, can only create one ANN"""
        from keras import layers

        ann = Sequential()
        ann.add(layers.BatchNormalization(axis=1))
        for units, activation in self.config.layers:
            ann.add(layers.Dense(units=units, activation=activation))
        ann.add(layers.Dense(units=len(self.config.outputs), activation="linear"))
        ann.compile(loss="mse", optimizer="adam")
        return ann

    def build_ml_model_onlinelearning(self) -> Sequential:
        if hasattr(self, 'ml_model_path') and self.ml_model_path is not None:
            path = f"{self.ml_model_path}\\ml_model.json"
        else:
            path = self.config.online_learning.initial_ml_model_path

        if path is None:
            raise ValueError("No pre-trained model path provided for online learning.")

        ann = SerializedMLModel.load_serialized_model_from_file(path)
        keras_model = ann.deserialize()
        optimizer = ann.optimizer
        loss = ann.loss
        keras_model.compile(optimizer=optimizer, loss=loss)
        return keras_model

    def fit_ml_model(self, training_data: ml_model_datatypes.TrainingData):
        callbacks = []
        if self.config.early_stopping.activate:
            callbacks.append(self.config.early_stopping.callback())

        self.ml_model.fit(
            x=training_data.training_inputs,
            y=training_data.training_outputs,
            validation_data=(
                training_data.validation_inputs,
                training_data.validation_outputs,
            ),
            epochs=self.config.epochs,
            batch_size=self.config.batch_size,
            callbacks=callbacks,
        )



class PINNTrainerConfig(ANNTrainerConfig):
    """
    Pydantic data model for PINNTrainer configuration parser
    """
    weight_phys_losses: float = pydantic.Field(
        default=0.5,
        description=('Weights the proportion of data-driven and physical losses. Value between 0 and 1')
    )
    loss_function: str = pydantic.Field(
        default='mean_squared_error',
        description=(
            "Loss function for fitting. Supported options include:\n"
            "- mean_squared_error: Mean Squared Error\n"
            "- mean_absolute_error: Mean Absolute Error\n"
            "- mean_absolute_percentage_error: Mean Absolute Percentage Error\n"
            "- mean_squared_logarithmic_error: Mean Squared Logarithmic Error\n"
            "For a complete list, refer to Keras documentation."
        )
    )
    additional_losses: list = pydantic.Field(
        default=[], description="Add losses based on physical behavior of the system"
    )

class PINNTrainer(ANNTrainer):
    """
    Module that generates Physics Informed Neural Networks (PINNs) based on received data.
    """
    config: PINNTrainerConfig
    model_type = SerializedANN

    def __init__(self, config: dict, agent: Agent):
        super().__init__(config, agent)

    @property
    def additional_losses(self):
        if not hasattr(self, '_additional_losses'):
            self._additional_losses = self._load_additional_losses()
        return self._additional_losses

    def _load_additional_losses(self):
        additional_losses = []
        for loss in self.config.additional_losses:
            module = importlib.import_module(loss['module_path'])
            loss_function = getattr(module, loss['function'])
            additional_losses.append({
                'name': loss['name'],
                'scale': loss['scale'],
                'function': loss_function
            })
        return additional_losses

    def build_ml_model(self, training_data=None) -> Sequential:
        """Build a PINN with a one layer structure"""
        pinn = Sequential()
        pinn.add(layers.BatchNormalization(axis=1))
        for units, activation in self.config.layers:
            pinn.add(layers.Dense(units=units, activation=activation))
        pinn.add(layers.Dense(units=len(self.config.outputs), activation="linear"))

        loss = PINNLoss(
            main_loss_function=self.config.loss_function,
            additional_losses=self.additional_losses,
            n_outputs=len(self.config.outputs),
            weight_phys_losses=self.config.weight_phys_losses
        )

        pinn.compile(loss=loss, optimizer="adam")
        return pinn

    def get_additionals(self, training_data):
        y_train_additional = training_data.training_outputs.copy()
        y_val_additional = training_data.validation_outputs.copy()

        train_data = {
            'inputs': training_data.training_inputs,
            'outputs': training_data.training_outputs
        }

        val_data = {
            'inputs': training_data.validation_inputs,
            'outputs': training_data.validation_outputs
        }

        for i, add_loss in enumerate(self.additional_losses):
            y_train_add = add_loss['function'](train_data)
            y_val_add = add_loss['function'](val_data)

            y_train_additional[f'add_{i}'] = y_train_add
            y_val_additional[f'add_{i}'] = y_val_add

        return y_train_additional, y_val_additional

    def fit_ml_model(self, training_data: ml_model_datatypes.TrainingData):
        callbacks = []
        if self.config.early_stopping.activate:
            callbacks.append(self.config.early_stopping.callback())

        y_train_additional, y_val_additional = self.get_additionals(training_data)

        self.ml_model.fit(
            x=training_data.training_inputs,
            y=y_train_additional,
            validation_data=(
                training_data.validation_inputs,
                y_val_additional,
            ),
            epochs=self.config.epochs,
            batch_size=self.config.batch_size,
            callbacks=callbacks,
        )


class GPRTrainerConfig(MLModelTrainerConfig):
    """
    Pydantic data model for GPRTrainer configuration parser
    """

    constant_value_bounds: tuple = (1e-3, 1e5)
    length_scale_bounds: tuple = (1e-3, 1e5)
    noise_level_bounds: tuple = (1e-3, 1e5)
    noise_level: float = 1.5
    normalize: bool = pydantic.Field(
        default=False,
        description="Defines whether the training data and the inputs are for prediction"
        "are normalized before given to GPR.",
    )
    scale: float = pydantic.Field(
        default=1.0,
        description="Defines by which value the output data is divided for training and "
        "multiplied after prediction.",
    )
    n_restarts_optimizer: int = pydantic.Field(
        default=0,
        description="Defines the number of restarts of the Optimizer for the "
        "gpr_parameters of the kernel.",
    )


class GPRTrainer(MLModelTrainer):
    """
    Module that generates ANNs based on received data.
    """

    config: GPRTrainerConfig
    model_type = SerializedGPR

    def __init__(self, config: dict, agent: Agent):
        super().__init__(config, agent)

    def build_ml_model(self):
        """Build a GPR with a constant Kernel in combination with a white kernel."""
        from sklearn.gaussian_process.kernels import ConstantKernel, RBF, WhiteKernel

        kernel = ConstantKernel(
            constant_value_bounds=self.config.constant_value_bounds
        ) * RBF(length_scale_bounds=self.config.length_scale_bounds) + WhiteKernel(
            noise_level=self.config.noise_level,
            noise_level_bounds=self.config.noise_level_bounds,
        )

        gpr = CustomGPR(
            kernel=kernel,
            copy_X_train=False,
            n_restarts_optimizer=self.config.n_restarts_optimizer,
        )
        gpr.data_handling.normalize = self.config.normalize
        gpr.data_handling.scale = self.config.scale
        return gpr

    def build_ml_model_onlinelearning(self):
        if hasattr(self, 'ml_model_path') and self.ml_model_path is not None:
            path = f"{self.ml_model_path}\\ml_model.json"
        else:
            path = self.config.online_learning.initial_ml_model_path

        if path is None:
            raise ValueError("No pre-trained model path provided for online learning.")

        serialized_model = SerializedMLModel.load_serialized_model_from_file(path)

        # Handle the case where the loaded model might not be a GPR model
        if not isinstance(serialized_model, SerializedGPR):
            raise TypeError(f"Expected SerializedGPR model but got {type(serialized_model)}")

        gpr = serialized_model.deserialize()

        # Configure data handling properties from the serialized model
        if hasattr(serialized_model, 'data_handling') and serialized_model.data_handling:
            if hasattr(serialized_model.data_handling, 'normalize'):
                gpr.data_handling.normalize = serialized_model.data_handling.normalize
            if hasattr(serialized_model.data_handling, 'scale'):
                gpr.data_handling.scale = serialized_model.data_handling.scale
            if hasattr(serialized_model.data_handling, 'mean'):
                gpr.data_handling.mean = serialized_model.data_handling.mean
            if hasattr(serialized_model.data_handling, 'std'):
                gpr.data_handling.std = serialized_model.data_handling.std

        return gpr

    def fit_ml_model(self, training_data: ml_model_datatypes.TrainingData):
        """Fits GPR to training data"""
        if self.config.normalize:
            x_train = self._normalize(training_data.training_inputs.to_numpy())
        else:
            x_train = training_data.training_inputs
        y_train = training_data.training_outputs / self.config.scale
        self.ml_model.fit(
            X=x_train,
            y=y_train,
        )

    def _normalize(self, x: np.ndarray):
        # update the normal and the mean
        mean = x.mean(axis=0, dtype=float)
        std = x.std(axis=0, dtype=float)
        for idx, val in enumerate(std):
            if val == 0:
                logger.info(
                    "Encountered zero while normalizing. Continuing with a std of one for this Input."
                )
                std[idx] = 1.0

        if mean is None and std is not None:
            raise ValueError("Please update std and mean.")

        # save mean and standard deviation to data_handling
        self.ml_model.data_handling.mean = mean.tolist()
        self.ml_model.data_handling.std = std.tolist()

        # normalize x and return
        return (x - mean) / std


class LinRegTrainerConfig(MLModelTrainerConfig):
    """
    Pydantic data model for GPRTrainer configuration parser
    """


class LinRegTrainer(MLModelTrainer):
    """
    Module that generates ANNs based on received data.
    """

    config: LinRegTrainerConfig
    model_type = SerializedLinReg

    def __init__(self, config: dict, agent: Agent):
        super().__init__(config, agent)

    def build_ml_model(self):
        """Build a linear model."""
        from sklearn.linear_model import LinearRegression

        linear_model = LinearRegression()
        return linear_model

    def build_ml_model_onlinelearning(self):
        if hasattr(self, 'ml_model_path') and self.ml_model_path is not None:
            path = f"{self.ml_model_path}\\ml_model.json"
        else:
            path = self.config.online_learning.initial_ml_model_path

        if path is None:
            raise ValueError("No pre-trained model path provided for online learning.")

        serialized_model = SerializedMLModel.load_serialized_model_from_file(path)

        # Handle the case where the loaded model might not be a linear regression model
        if not isinstance(serialized_model, SerializedLinReg):
            raise TypeError(f"Expected SerializedLinReg model but got {type(serialized_model)}")

        linear_model = serialized_model.deserialize()
        return linear_model

    def fit_ml_model(self, training_data: ml_model_datatypes.TrainingData):
        """Fits linear model to training data"""
        self.ml_model.fit(
            X=training_data.training_inputs,
            y=training_data.training_outputs,
        )


ml_model_trainer = {
    MLModels.ANN: ANNTrainer,
    MLModels.PINN: PINNTrainer,
    MLModels.GPR: GPRTrainer,
    MLModels.LINREG: LinRegTrainer,
}<|MERGE_RESOLUTION|>--- conflicted
+++ resolved
@@ -2,15 +2,10 @@
 import logging
 import math
 from pathlib import Path
-<<<<<<< HEAD
-from typing import Type, TYPE_CHECKING
-from typing import Type
 import importlib
 
-=======
 from typing import Type, TYPE_CHECKING, Optional, List, Union
 import json
->>>>>>> 31b99910
 
 import numpy as np
 import pandas as pd
@@ -40,12 +35,10 @@
 from agentlib_mpc.data_structures.interpolation import InterpolationMethods
 from agentlib_mpc.utils.ml_model_eval_plotting import evaluate_model, plot_model_evaluation
 from agentlib_mpc.utils.sampling import sample_values_to_target_grid
-<<<<<<< HEAD
+
 from agentlib_mpc.modules.ml_model_training.losses import PINNLoss
-
-=======
 from pydantic import BaseModel, Field, field_validator
->>>>>>> 31b99910
+
 from keras import Sequential
 from keras import layers
 
