import abc
import logging
import math
from pathlib import Path
from typing import Type

import numpy as np
import pandas as pd
import pydantic
from agentlib.core import (
    BaseModuleConfig,
    Agent,
    BaseModule,
    AgentVariables,
    AgentVariable,
    Source,
)
from agentlib.core.errors import ConfigurationError
from pydantic_core.core_schema import FieldValidationInfo

from agentlib_mpc.data_structures.ml_model_datatypes import name_with_lag
from agentlib_mpc.models.casadi_predictor import CasadiPredictor
from agentlib_mpc.utils.analysis import load_sim
from agentlib_mpc.models.serialized_ml_model import (
    SerializedMLModel,
    SerializedANN,
    SerializedGPR,
    SerializedLinReg,
)
from agentlib_mpc.models.serialized_ml_model import CustomGPR, MLModels
from agentlib_mpc.data_structures import ml_model_datatypes
from agentlib_mpc.data_structures.interpolation import InterpolationMethods
from agentlib_mpc.utils.plotting.ml_model_test import evaluate_model
from agentlib_mpc.utils.sampling import sample_values_to_target_grid

from keras import Sequential


logger = logging.getLogger(__name__)


class MLModelTrainerConfig(BaseModuleConfig, abc.ABC):
    """
    Abstract Base Class for all Trainer Configs.
    """

    step_size: float
    retrain_delay: float = pydantic.Field(
        default=10000000000,
        description="Time in seconds, after which retraining is triggered in regular"
        " intervals",
    )
    inputs: AgentVariables = pydantic.Field(
        default=[],
        description="Variables which are inputs of the ML Model that should be trained.",
    )
    outputs: AgentVariables = pydantic.Field(
        default=[],
        description="Variables which are outputs of the ML Model that should be trained.",
    )
    lags: dict[str, int] = pydantic.Field(
        default={},
        description="Dictionary specifying the lags of each input and output variable. "
        "If not specified, will be set to one.",
        validate_default=True,
    )
    output_types: dict[str, ml_model_datatypes.OutputType] = pydantic.Field(
        default={},
        description="Dictionary specifying the output types of output variables. "
        "If not specified, will be set to 'difference'.",
        validate_default=True,
    )
    interpolations: dict[str, InterpolationMethods] = pydantic.Field(
        default={},
        description="Dictionary specifying the interpolation types of output variables. "
        "If not specified, will be set to 'linear'.",
        validate_default=True,
    )
    recursive_outputs: dict[str, bool] = pydantic.Field(
        default={},
        description="Dictionary specifying whether output variables are recursive, i.e."
        " automatically appear as an input as well. If not specified, will"
        " be set to 'recursive'.",
        validate_default=True,
    )
    train_share: float = 0.7
    validation_share: float = 0.15
    test_share: float = 0.15
    save_directory: Path = pydantic.Field(
        default=None, description="Path, where created ML Models should be saved."
    )
    save_data: bool = pydantic.Field(
        default=False, description="Whether the training data should be saved."
    )
    save_ml_model: bool = pydantic.Field(
        default=False, description="Whether the created ML Models should be saved."
    )
    save_plots: bool = pydantic.Field(
        default=False,
        description="Whether a plot of the created ML Models performance should be saved.",
    )
    MLModel: AgentVariable = pydantic.Field(
        default=AgentVariable(name="MLModel", value=None),
        description="Serialized ML Model which can be sent to other Agents.",
    )
    time_series_memory_size: int = pydantic.Field(
        default=1_000_000_000,
        description="Maximum size of the data which is kept in memory for the ML Model "
        "training. If saved data exceeds this value, the oldest data is "
        "deleted.",
    )
    time_series_length: float = pydantic.Field(
        default=10 * 365 * 24 * 3600,
        description="Maximum time window of data which is kept for the ML Model training. If"
        " saved data is older than current time minus time_series_length, "
        "it will be deleted.",
    )
    use_values_for_incomplete_data: bool = pydantic.Field(
        default=False,
        description="Default False. If True, the values of inputs and outputs which are"
        " defined in the config will be used for training, in case historic"
        " data has not reached the trainer. If False, an Error will be "
        "raised when the data is not sufficient.",
    )
    data_sources: list[Path] = pydantic.Field(
        default=[],
        description="List of paths to time series data, which can be loaded on "
        "initialization of the agent.",
    )
    shared_variable_fields: list[str] = ["MLModel"]

    @pydantic.field_validator("train_share", "validation_share", "test_share")
    @classmethod
    def check_shares_amount_to_one(cls, current_share, info: FieldValidationInfo):
        """Makes sure, the shares amount to one."""
        shares = []
        if "train_share" in info.data:
            shares.append(info.data["train_share"])
        if "validation_share" in info.data:
            shares.append(info.data["validation_share"])
        if "test_share" in info.data:
            shares.append(info.data["test_share"])
        shares.append(current_share)
        if len(shares) == 3:
            if not math.isclose(sum(shares), 1, abs_tol=0.01):
                raise ConfigurationError(
                    f"Provided training, validation and testing shares do not equal "
                    f"one. Got {sum(shares):.2f} instead."
                )
        return current_share

    @pydantic.field_validator("lags")
    @classmethod
    def fill_lags(cls, lags, info: FieldValidationInfo):
        """Adds lag one to all unspecified lags."""
        all_features = {var.name for var in info.data["inputs"] + info.data["outputs"]}
        lag_to_var_diff = set(lags).difference(all_features)
        if lag_to_var_diff:
            raise ConfigurationError(
                f"Specified lags do not appear in variables. The following lags do not"
                f" appear in the inputs or outputs of the ML Model: '{lag_to_var_diff}'"
            )
        all_lags = {feat: 1 for feat in all_features}
        all_lags.update(lags)
        return all_lags

    @pydantic.field_validator("output_types")
    @classmethod
    def fill_output_types(cls, output_types, info: FieldValidationInfo):
        """Adds output type one to all unspecified output types."""
        output_names = {out.name for out in info.data["outputs"]}
        type_to_var_diff = set(output_types).difference(output_names)
        if type_to_var_diff:
            raise ConfigurationError(
                f"Specified outputs for output_types do not appear in variables. The "
                f"following lags do not appear in the inputs or outputs of the ML Model: "
                f"'{type_to_var_diff}'"
            )
        all_output_types = {feat: "absolute" for feat in output_names}
        all_output_types.update(output_types)
        return all_output_types

    @pydantic.field_validator("interpolations")
    @classmethod
    def fill_interpolations(cls, interpolations, info: FieldValidationInfo):
        """Adds interpolation method to all unspecified methods."""
        all_features = {var.name for var in info.data["inputs"] + info.data["outputs"]}
        interp_to_var_diff = set(interpolations).difference(all_features)
        if interp_to_var_diff:
            raise ConfigurationError(
                f"Specified outputs for output_types do not appear in variables. The "
                f"following features do not appear in the inputs or outputs of the ML Model: "
                f"'{interp_to_var_diff}'"
            )
        all_interp_methods = {feat: "linear" for feat in all_features}
        all_interp_methods.update(interpolations)
        return all_interp_methods

    @pydantic.field_validator("recursive_outputs")
    @classmethod
    def fill_recursive_outputs(cls, recursives, info: FieldValidationInfo):
        """Adds recursive flag to all unspecified outputs."""
        output_names = {var.name for var in info.data["outputs"]}
        recursives_to_var_diff = set(recursives).difference(output_names)
        if recursives_to_var_diff:
            raise ConfigurationError(
                f"Specified outputs for recursive_outputs do not appear in variables. The "
                f"following features do not appear in the inputs or outputs of the ML Model: "
                f"'{recursives_to_var_diff}'"
            )
        all_recursive_flags = {feat: True for feat in output_names}
        all_recursive_flags.update(recursives)
        return all_recursive_flags

    @pydantic.field_validator("data_sources")
    @classmethod
    def check_data_sources_exist(cls, data_sources: list[Path]):
        """Checks if all given data sources exist"""
        existing_data = []
        for data_src in data_sources:
            if data_src.exists():
                existing_data.append(data_src)
            else:
                logger.error(f"Given data source file {data_src} does not exist.")
        return existing_data

    @pydantic.field_validator("save_data", "save_ml_model")
    @classmethod
    def check_if_save_path_is_there(cls, save_on: bool, info: FieldValidationInfo):
        save_path = info.data["save_directory"]
        if save_path is None:
            raise ConfigurationError(
                "ML Model saving is on, but no save_directory was specified."
            )
        return save_on


class MLModelTrainer(BaseModule, abc.ABC):
    """
    Abstract Base Class for all Trainer classes.
    """

    config: MLModelTrainerConfig
    model_type: Type[SerializedMLModel]

    def __init__(self, config: dict, agent: Agent):
        """
        Constructor for model predictive controller (MPC).
        """
        super().__init__(config=config, agent=agent)
        self.time_series_data = self._initialize_time_series_data()
        history_type = dict[str, [tuple[list[float], list[float]]]]
        self.history_dict: history_type = {
            col: ([], []) for col in self.time_series_data.columns
        }
        self._data_sources: dict[str, Source] = {
            var: None for var in self.time_series_data.columns
        }
        self.ml_model = self.build_ml_model()
        self.input_features, self.output_features = self._define_features()

    @property
    def training_info(self) -> dict:
        """Returns a dict with relevant config parameters regarding the training."""
        # We exclude all fields of the Base Trainer, as its fields are with regard to
        # data handling etc., and other relevant things from base trainer are already
        # in the serialized model.
        # However, parameters from child classes are relevant to the training of that
        # model, and will be included
        exclude = set(MLModelTrainerConfig.model_fields)
        return self.config.model_dump(exclude=exclude)

    def register_callbacks(self):
        for feat in self.config.inputs + self.config.outputs:
            var = self.get(feat.name)
            self.agent.data_broker.register_callback(
                alias=var.alias,
                source=var.source,
                callback=self._callback_data,
                name=var.name,
            )

    def process(self):
        while True:
            yield self.env.timeout(self.config.retrain_delay)
            self._update_time_series_data()
            serialized_ml_model = self.retrain_model()
            self.set(self.config.MLModel.name, serialized_ml_model)

    def _initialize_time_series_data(self) -> pd.DataFrame:
        """Loads simulation data to initialize the time_series data"""
        feature_names = list(self.config.lags.keys())
        time_series_data = {name: pd.Series(dtype=float) for name in feature_names}
        for ann_src in self.config.data_sources:
            loaded_time_series = load_sim(ann_src)
            for column in loaded_time_series.columns:
                if column in feature_names:
                    srs = loaded_time_series[column]
                    time_series_data[column] = pd.concat(
                        [time_series_data[column], srs]
                    )

        return pd.DataFrame(time_series_data)

    def retrain_model(self):
        """Trains the model based on the current historic data."""
        sampled = self.resample()
        inputs, outputs = self.create_inputs_and_outputs(sampled)
        training_data = self.divide_in_tvt(inputs, outputs)
        self.fit_ml_model(training_data)
        serialized_ml_model = self.serialize_ml_model()
        self.save_all(serialized_ml_model, training_data)
        return serialized_ml_model

    def save_all(
        self,
        serialized_ml_model: SerializedMLModel,
        training_data: ml_model_datatypes.TrainingData,
    ):
        """Saves all relevant data and results of the training process if desired."""
        path = Path(self.config.save_directory, self.agent_and_time)
        if self.config.save_data:
            training_data.save(path)
        if self.config.save_ml_model:
            self.save_ml_model(serialized_ml_model, path=path)
        if self.config.save_plots:
            evaluate_model(
                training_data,
                CasadiPredictor.from_serialized_model(serialized_ml_model),
                save_path=path,
                show_plot=False,
            )

    def _callback_data(self, variable: AgentVariable, name: str):
        """Adds received measured inputs to the past trajectory."""
        # check that only data from the same source is used
        if self._data_sources[name] is None:
            self._data_sources[name] = variable.source
        elif self._data_sources[name] != variable.source:
            raise ValueError(
                f"The trainer module got data from different sources "
                f"({self._data_sources[name]}, {variable.source}). This is likely not "
                f"intended. Please specify the intended source in the trainer config."
            )

        time_list, value_list = self.history_dict[name]
        time_list.append(variable.timestamp)
        value_list.append(variable.value)
        self.logger.debug(
            f"Updated variable {name} with {variable.value} at {variable.timestamp} s."
        )

<<<<<<< HEAD
    def _update_time_series_data(self, sample_size: int = 100000):
        """
        Update Trainings Dataset with collected dara during simulation

        Args:
            sample_size: default=100000, If the amount of data exceeds sample_size, the data set is resampled

        Returns:
            Merged and resampled dataset for retraining
        """
        # todo: Balancing of Trainingdata

        training_dataset = self.config.data_sources
        feature_names = list(self.history_dict.keys())
        dfs = []
        for path in training_dataset:
            var_names = pd.read_csv(path).iloc[0].values
            if any(feature in var_names for feature in feature_names):
                df = pd.read_csv(path, skiprows=2)
                df.columns = var_names
                columns_to_keep = [df.columns[0]] + [col for col in df.columns if col in feature_names]
                df = df[columns_to_keep]
                dfs.append(df)
        if dfs:
            trainings_data = pd.concat(dfs, ignore_index=True)
            trainings_data.set_index(trainings_data.columns[0], inplace=True)
        else:
            trainings_data = pd.DataFrame(columns=self.time_series_data.columns)

        # Check if data comes from severals sources
        df_list = []
        for feature_name, (time_stamps, values) in self.history_dict.items():
            temp_df = pd.DataFrame({feature_name: values}, index=time_stamps)

            duplicated_indices = temp_df.index.duplicated(keep=False)
            if duplicated_indices.any():
                for idx in temp_df.index[duplicated_indices].unique():
                    values_at_idx = temp_df.loc[idx, feature_name]
                    if isinstance(values_at_idx, pd.Series):
                        rounded_values = values_at_idx.round(3)
                        first_value = rounded_values.iloc[0]
                        if not all(v == first_value for v in rounded_values):
                            raise ValueError(f"Inconsistent values for feature '{feature_name}' at timestamp {idx}. "
                                             f"Values: {rounded_values.values}")
                temp_df = temp_df[~temp_df.index.duplicated(keep='first')]

            df_list.append(temp_df)

        if df_list:
            data = pd.concat(df_list, axis=1).sort_index()
        else:
            data = pd.DataFrame()
=======
    def _update_time_series_data(self):
        """Clears the history of all entries that are older than current time minus
        horizon length."""
        df_list: list[pd.DataFrame] = []
        for feature_name, (time_stamps, values) in self.history_dict.items():
            df = pd.DataFrame({feature_name: values}, index=time_stamps)
            df_list.append(df)
        self.time_series_data = pd.concat(df_list, axis=1).sort_index()

        data = self.time_series_data
        if not data.size:
            return
>>>>>>> adfa1d2e

        # delete rows based on how old the data is
        cut_off_time = self.env.now - self.config.time_series_length
        cut_off_index = data.index.get_indexer([cut_off_time], method="backfill")[0]
        data.drop(data.index[:cut_off_index], inplace=True)

        # delete rows if the memory usage is too high
        del_rows_at_once = 20  # currently hard-coded
        while data.memory_usage().sum() > self.config.time_series_memory_size:
            data.drop(data.index[:del_rows_at_once], inplace=True)

    @abc.abstractmethod
    def build_ml_model(self):
        """
        Builds and returns an ann model
        """
        pass

    @abc.abstractmethod
    def fit_ml_model(self, training_data: ml_model_datatypes.TrainingData):
        """
        Fits the ML Model with the training data.
        """
        pass

    def resample(self) -> pd.DataFrame:
        """Samples the available time_series data to the required step size."""
        source_grids = {
            col: self.time_series_data[col].dropna().index
            for col in self.time_series_data.columns
        }

        # check if data for all features is sufficient
        features_with_insufficient_data = []
        for feat_name in list(source_grids):
            if len(source_grids[feat_name]) < 5:
                del source_grids[feat_name]
                features_with_insufficient_data.append(feat_name)
        if (
            not self.config.use_values_for_incomplete_data
            and features_with_insufficient_data
        ):
            raise RuntimeError(
                f"Called ANN Trainer in strict mode but there was insufficient data."
                f" Features with insufficient data are: "
                f"{features_with_insufficient_data}"
            )

        # make target grid, which spans the maximum length, where data for every feature
        # is available
        start = max(sg[0] for sg in source_grids.values())
        stop = min(sg[-1] for sg in source_grids.values())
        target_grid = np.arange(start, stop, self.config.step_size)

        # perform interpolation for all features with sufficient length
        sampled = {}
        for name, sg in source_grids.items():
            single_sampled = sample_values_to_target_grid(
                values=self.time_series_data[name].dropna().values,
                original_grid=sg,
                target_grid=target_grid,
                method=self.config.interpolations[name],
            )
            sampled[name] = single_sampled
        sampled_data = pd.DataFrame(sampled, index=target_grid)

        # pad data with fix values when data is incomplete
        if self.config.use_values_for_incomplete_data:
            length = len(target_grid)
            for feat_name in features_with_insufficient_data:
                sampled_data[feat_name] = [self.get(feat_name).value] * length

        return sampled_data

    def serialize_ml_model(self) -> SerializedMLModel:
        """
        Serializes the ML Model, sa that it can be saved
        as json file.
        Returns:
            SerializedMLModel version of the passed ML Model.
        """
        ann_inputs, ann_outputs = self._define_features()

        serialized_ann = self.model_type.serialize(
            model=self.ml_model,
            dt=self.config.step_size,
            input=ann_inputs,
            output=ann_outputs,
            training_info=self.training_info,
        )
        return serialized_ann

    def save_ml_model(self, serialized_ml_model: SerializedMLModel, path: Path):
        """Saves the ML Model in serialized format."""
        serialized_ml_model.save_serialized_model(path=Path(path, "ml_model.json"))

    def _define_features(
        self,
    ) -> tuple[
        dict[str, ml_model_datatypes.Feature],
        dict[str, ml_model_datatypes.OutputFeature],
    ]:
        """Defines dictionaries for all features of the ANN based on the inputs and
        outputs. This will also be the order, in which the serialized ann is exported"""
        ann_inputs = {}
        for name in self.input_names:
            ann_inputs[name] = ml_model_datatypes.Feature(
                name=name,
                lag=self.config.lags[name],
            )
        ann_outputs = {}
        for name in self.output_names:
            ann_outputs[name] = ml_model_datatypes.OutputFeature(
                name=name,
                lag=self.config.lags[name],
                output_type=self.config.output_types[name],
                recursive=self.config.recursive_outputs[name],
            )
        return ann_inputs, ann_outputs

    @property
    def agent_and_time(self) -> str:
        """A string that specifies id and time. Used to create save paths"""
        return f"{self.agent.id}_{self.id}_{self.env.now}"

    @property
    def input_names(self):
        return [inp.name for inp in self.config.inputs]

    @property
    def output_names(self):
        return [out.name for out in self.config.outputs]

    def create_inputs_and_outputs(
        self, full_data_sampled: pd.DataFrame
    ) -> tuple[pd.DataFrame, pd.DataFrame]:
        """Creates extra columns in the data which contain the shifted time-series data
        which is lagged accordingly. Returns a tuple (input_data, output_data)"""
        # inputs are all inputs, plus recursive outputs with lag
        inps = [name_with_lag(v.name, 0) for v in self.config.inputs]
        inps.extend(
            [
                name_with_lag(v.name, 0)
                for v in self.config.outputs
                if self.config.recursive_outputs[v.name]
            ]
        )

        outs = [v.name for v in self.config.outputs]
        input_df = pd.DataFrame(columns=inps)
        output_df = pd.DataFrame(columns=(outs))

        # inputs
        for input_name in input_df.columns:
            lag: int = self.config.lags[input_name]
            for k in range(0, lag):
                name = name_with_lag(input_name, k)
                input_df[name] = full_data_sampled[input_name].shift(k)

        # output
        for output_name in output_df.columns:
            output_df[output_name] = self._create_output_column(
                name=output_name, column=full_data_sampled[output_name]
            )

        # some rows have nan now due to lags and output shift, we remove them
        na_rows = input_df.isna().any(axis=1) + output_df.isna().any(axis=1)
        input_df = input_df.loc[~na_rows]
        output_df = output_df.loc[~na_rows]

        # we have to make sure the columns are in consistent order, so the network is
        # trained in the same way, that its features are defined when exported
        columns_ordered = ml_model_datatypes.column_order(
            inputs=self.input_features, outputs=self.output_features
        )
        input_df = input_df[columns_ordered]

        return input_df, output_df

    def _create_output_column(self, name: str, column: pd.Series):
        """Creates an output column in the table for training data. Depending on
        whether the feature is recursive, or represents a time delta, some changes have
         to be made."""
        output_type = self.config.output_types[name]
        recursive = self.config.recursive_outputs[name]
        if not recursive:
            return column
        if output_type == ml_model_datatypes.OutputType.difference:
            return column.shift(-1) - column
        else:  # output_type == OutputType.absolute
            return column.shift(-1)

    def divide_in_tvt(
        self,
        inputs: pd.DataFrame,
        outputs: pd.DataFrame,
    ):
        """splits the samples into mpc, validating and testing sets"""

        # calculate the sample count and shares
        num_of_samples = inputs.shape[0]
        n_training = int(self.config.train_share * num_of_samples)
        n_validation = n_training + int(self.config.validation_share * num_of_samples)

        # shuffle the data
        permutation = np.random.permutation(num_of_samples)
        inputs = inputs.iloc[permutation]
        outputs = outputs.iloc[permutation]

        # split the data
        return ml_model_datatypes.TrainingData(
            training_inputs=inputs.iloc[0:n_training],
            training_outputs=outputs.iloc[0:n_training],
            validation_inputs=inputs.iloc[n_training:n_validation],
            validation_outputs=outputs.iloc[n_training:n_validation],
            test_inputs=inputs.iloc[n_validation:],
            test_outputs=outputs.iloc[n_validation:],
        )


class ANNTrainerConfig(MLModelTrainerConfig):
    """
    Pydantic data model for ANNTrainer configuration parser
    """

    epochs: int = 100
    batch_size: int = 100
    layers: list[tuple[int, ml_model_datatypes.Activation]] = pydantic.Field(
        default=[(16, "sigmoid")],
        description="Hidden layers which should be created for the ANN. An ANN always "
        "has a BatchNormalization Layer, and an Output Layer the size of "
        "the output dimensions. Additional hidden layers can be specified "
        "here as a list of tuples: "
        "(#neurons of layer, activation function).",
    )
    early_stopping: ml_model_datatypes.EarlyStoppingCallback = pydantic.Field(
        default=ml_model_datatypes.EarlyStoppingCallback(),
        description="Specification of the EarlyStopping Callback for training",
    )


class ANNTrainer(MLModelTrainer):
    """
    Module that generates ANNs based on received data.
    """

    config: ANNTrainerConfig
    model_type = SerializedANN

    def __init__(self, config: dict, agent: Agent):
        super().__init__(config, agent)

    def build_ml_model(self) -> Sequential:
        """Build an ANN with a one layer structure, can only create one ANN"""
        from keras import layers

        ann = Sequential()
        ann.add(layers.BatchNormalization(axis=1))
        for units, activation in self.config.layers:
            ann.add(layers.Dense(units=units, activation=activation))
        ann.add(layers.Dense(units=len(self.config.outputs), activation="linear"))
        ann.compile(loss="mse", optimizer="adam")
        return ann

    def fit_ml_model(self, training_data: ml_model_datatypes.TrainingData):
        callbacks = []
        if self.config.early_stopping.activate:
            callbacks.append(self.config.early_stopping.callback())

        self.ml_model.fit(
            x=training_data.training_inputs,
            y=training_data.training_outputs,
            validation_data=(
                training_data.validation_inputs,
                training_data.validation_outputs,
            ),
            epochs=self.config.epochs,
            batch_size=self.config.batch_size,
            callbacks=callbacks,
        )


class GPRTrainerConfig(MLModelTrainerConfig):
    """
    Pydantic data model for GPRTrainer configuration parser
    """

    constant_value_bounds: tuple = (1e-3, 1e5)
    length_scale_bounds: tuple = (1e-3, 1e5)
    noise_level_bounds: tuple = (1e-3, 1e5)
    noise_level: float = 1.5
    normalize: bool = pydantic.Field(
        default=False,
        description="Defines whether the training data and the inputs are for prediction"
        "are normalized before given to GPR.",
    )
    scale: float = pydantic.Field(
        default=1.0,
        description="Defines by which value the output data is divided for training and "
        "multiplied after prediction.",
    )
    n_restarts_optimizer: int = pydantic.Field(
        default=0,
        description="Defines the number of restarts of the Optimizer for the "
        "gpr_parameters of the kernel.",
    )


class GPRTrainer(MLModelTrainer):
    """
    Module that generates ANNs based on received data.
    """

    config: GPRTrainerConfig
    model_type = SerializedGPR

    def __init__(self, config: dict, agent: Agent):
        super().__init__(config, agent)

    def build_ml_model(self):
        """Build a GPR with a constant Kernel in combination with a white kernel."""
        from sklearn.gaussian_process.kernels import ConstantKernel, RBF, WhiteKernel

        kernel = ConstantKernel(
            constant_value_bounds=self.config.constant_value_bounds
        ) * RBF(length_scale_bounds=self.config.length_scale_bounds) + WhiteKernel(
            noise_level=self.config.noise_level,
            noise_level_bounds=self.config.noise_level_bounds,
        )

        gpr = CustomGPR(
            kernel=kernel,
            copy_X_train=False,
            n_restarts_optimizer=self.config.n_restarts_optimizer,
        )
        gpr.data_handling.normalize = self.config.normalize
        gpr.data_handling.scale = self.config.scale
        return gpr

    def fit_ml_model(self, training_data: ml_model_datatypes.TrainingData):
        """Fits GPR to training data"""
        if self.config.normalize:
            x_train = self._normalize(training_data.training_inputs.to_numpy())
        else:
            x_train = training_data.training_inputs
        y_train = training_data.training_outputs / self.config.scale
        self.ml_model.fit(
            X=x_train,
            y=y_train,
        )

    def _normalize(self, x: np.ndarray):
        # update the normal and the mean
        mean = x.mean(axis=0, dtype=float)
        std = x.std(axis=0, dtype=float)
        for idx, val in enumerate(std):
            if val == 0:
                logger.info(
                    "Encountered zero while normalizing. Continuing with a std of one for this Input."
                )
                std[idx] = 1.0

        if mean is None and std is not None:
            raise ValueError("Please update std and mean.")

        # save mean and standard deviation to data_handling
        self.ml_model.data_handling.mean = mean.tolist()
        self.ml_model.data_handling.std = std.tolist()

        # normalize x and return
        return (x - mean) / std


class LinRegTrainerConfig(MLModelTrainerConfig):
    """
    Pydantic data model for GPRTrainer configuration parser
    """


class LinRegTrainer(MLModelTrainer):
    """
    Module that generates ANNs based on received data.
    """

    config: LinRegTrainerConfig
    model_type = SerializedLinReg

    def __init__(self, config: dict, agent: Agent):
        super().__init__(config, agent)

    def build_ml_model(self):
        """Build a linear model."""
        from sklearn.linear_model import LinearRegression

        linear_model = LinearRegression()
        return linear_model

    def fit_ml_model(self, training_data: ml_model_datatypes.TrainingData):
        """Fits linear model to training data"""
        self.ml_model.fit(
            X=training_data.training_inputs,
            y=training_data.training_outputs,
        )


ml_model_trainer = {
    MLModels.ANN: ANNTrainer,
    MLModels.GPR: GPRTrainer,
    MLModels.LINREG: LinRegTrainer,
}<|MERGE_RESOLUTION|>--- conflicted
+++ resolved
@@ -350,36 +350,7 @@
             f"Updated variable {name} with {variable.value} at {variable.timestamp} s."
         )
 
-<<<<<<< HEAD
-    def _update_time_series_data(self, sample_size: int = 100000):
-        """
-        Update Trainings Dataset with collected dara during simulation
-
-        Args:
-            sample_size: default=100000, If the amount of data exceeds sample_size, the data set is resampled
-
-        Returns:
-            Merged and resampled dataset for retraining
-        """
-        # todo: Balancing of Trainingdata
-
-        training_dataset = self.config.data_sources
-        feature_names = list(self.history_dict.keys())
-        dfs = []
-        for path in training_dataset:
-            var_names = pd.read_csv(path).iloc[0].values
-            if any(feature in var_names for feature in feature_names):
-                df = pd.read_csv(path, skiprows=2)
-                df.columns = var_names
-                columns_to_keep = [df.columns[0]] + [col for col in df.columns if col in feature_names]
-                df = df[columns_to_keep]
-                dfs.append(df)
-        if dfs:
-            trainings_data = pd.concat(dfs, ignore_index=True)
-            trainings_data.set_index(trainings_data.columns[0], inplace=True)
-        else:
             trainings_data = pd.DataFrame(columns=self.time_series_data.columns)
-
         # Check if data comes from severals sources
         df_list = []
         for feature_name, (time_stamps, values) in self.history_dict.items():
@@ -396,32 +367,10 @@
                             raise ValueError(f"Inconsistent values for feature '{feature_name}' at timestamp {idx}. "
                                              f"Values: {rounded_values.values}")
                 temp_df = temp_df[~temp_df.index.duplicated(keep='first')]
-
-            df_list.append(temp_df)
-
-        if df_list:
-            data = pd.concat(df_list, axis=1).sort_index()
-        else:
-            data = pd.DataFrame()
-=======
-    def _update_time_series_data(self):
-        """Clears the history of all entries that are older than current time minus
-        horizon length."""
-        df_list: list[pd.DataFrame] = []
-        for feature_name, (time_stamps, values) in self.history_dict.items():
-            df = pd.DataFrame({feature_name: values}, index=time_stamps)
-            df_list.append(df)
-        self.time_series_data = pd.concat(df_list, axis=1).sort_index()
-
-        data = self.time_series_data
         if not data.size:
             return
->>>>>>> adfa1d2e
-
-        # delete rows based on how old the data is
-        cut_off_time = self.env.now - self.config.time_series_length
-        cut_off_index = data.index.get_indexer([cut_off_time], method="backfill")[0]
-        data.drop(data.index[:cut_off_index], inplace=True)
+
+                raise ValueError(f"No values for {column}. Check variables subscription")
 
         # delete rows if the memory usage is too high
         del_rows_at_once = 20  # currently hard-coded
