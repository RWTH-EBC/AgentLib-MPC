--- conflicted
+++ resolved
@@ -70,8 +70,7 @@
                 if timestamp < (self.env.time - lag_in_seconds):
                     var_history.pop(timestamp)
 
-<<<<<<< HEAD
-=======
+                    
     def register_callbacks(self):
         super().register_callbacks()
         self.agent.data_broker.register_callback(
@@ -79,7 +78,7 @@
             source=None,
             callback=self._update_ml_model,
         )
->>>>>>> 0658d125
+
 
     def _callback_hist_vars(self, variable: AgentVariable, name: str):
         """Adds received measured inputs to the past trajectory."""
