--- conflicted
+++ resolved
@@ -56,6 +56,8 @@
     gurobi = "gurobi"
     bonmin = "bonmin"
     fatrop = "fatrop"
+    proxqp = "proxqp"
+    osqp = "osqp"
 
 
 class Integrators(str, Enum):
@@ -141,6 +143,10 @@
             return self._create_sqpmethod_solver(nlp=nlp, options=options)
         if solver_name == Solvers.qpoases:
             return self._create_qpoases_solver(nlp=nlp, options=options)
+        if solver_name == Solvers.proxqp:
+            return self._create_proxqp_solver(nlp=nlp, options=options)
+        if solver_name == Solvers.osqp:
+            return self._create_osqp_solver(nlp=nlp, options=options)
         if solver_name == Solvers.gurobi:
             return self._create_gurobi_solver(
                 nlp=nlp, options=options, discrete=discrete
@@ -235,7 +241,6 @@
         opts = {**default_opts, **options}
         return ca.qpsol("mpc", "qpoases", nlp, opts)
 
-<<<<<<< HEAD
     def _create_proxqp_solver(self, nlp: dict, options: dict):
         default_opts = {
             "verbose": False,
@@ -256,8 +261,6 @@
         opts = {**default_opts, **options}
         return ca.qpsol("mpc", "osqp", nlp, opts)
 
-=======
->>>>>>> 0afad521
     def _create_gurobi_solver(
         self, nlp: dict, options: dict, discrete: DiscreteVars = None
     ):
