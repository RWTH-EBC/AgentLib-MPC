--- conflicted
+++ resolved
@@ -182,12 +182,7 @@
         # construct a stage function for optimization and simulation
         self.sim_step = self._make_unified_predict_function()
 
-<<<<<<< HEAD
-    @staticmethod
-    def _get_forbidden_variable_names() -> set[str]:
-=======
     def _get_forbidden_variable_names(self) -> set[str]:
->>>>>>> 16d878c1
         return (
             super()
             ._get_forbidden_variable_names()
