--- conflicted
+++ resolved
@@ -1,5 +1,5 @@
 import pandas as pd
-from typing import Literal, Optional, Union
+from typing import Literal, Optional
 from pathlib import Path
 from ast import literal_eval
 from pandas.api.types import is_float_dtype
@@ -149,17 +149,7 @@
 
 
 def plot_mpc_plotly(
-<<<<<<< HEAD
-        series: pd.Series,
-        step: bool = False,
-        convert_to: Literal["seconds", "minutes", "hours", "days"] = "seconds",
-        y_axis_label: str = "",
-=======
-    series: pd.Series,
-    step: bool = False,
-    convert_to: Literal["seconds", "minutes", "hours", "days"] = "seconds",
-    y_axis_label: str = ""
->>>>>>> 76bf23f9
+    y_axis_label: str = "",
 ) -> go.Figure:
     """
     Args:
@@ -184,7 +174,6 @@
 
     for i, (time_seconds, prediction) in enumerate(series.groupby(level=0)):
         prediction: pd.Series = prediction.dropna().droplevel(0)
-
         try:
             time_converted = time_seconds / TIME_CONVERSION[convert_to]
             actual_values[time_converted] = prediction.loc[0]
@@ -257,6 +246,7 @@
                     legendrank=1,
                 )
             )
+      
 
     # Update x-axis label based on convert_to argument
     x_axis_label = f"Time in {convert_to}"
@@ -432,17 +422,14 @@
 ) -> [html.Div]:
     components = []
 
-    # First add stats plots if available
     if stats is not None:
         components.append(html.Div([solver_return(stats, convert_to)]))
         if 'stats_obj' in stats.columns:
             components.append(html.Div([obj_plot(stats, convert_to)]))
 
-    # Then add objective data stacked plot if available
     if obj_data is not None and not obj_data.empty:
         components.append(html.Div([plot_obj_data_stacked(obj_data, convert_to)], className="draggable"))
 
-    # Finally add MPC state plots
     for column in columns:
         components.append(
             html.Div(
@@ -644,4 +631,18 @@
         if is_free:
             return port
         else:
-            port += 1+            port += 1
+
+
+if __name__ == "__main__":
+    data_ = load_mpc(
+        r"D:\repos\agentlib_mpc\examples\one_room_mpc\physical\results\mpc.csv"
+    )
+    show_dashboard(data_)
+    # fig = plot_mpc_plotly(
+    #     data["variable"]["T"] - 273.15,
+    #     y_axis_label="Room temperature",
+    #     convert_to="minutes",
+    #     step=False,
+    # )
+    # fig.show()