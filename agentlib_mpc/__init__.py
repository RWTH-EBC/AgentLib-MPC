--- conflicted
+++ resolved
@@ -3,9 +3,5 @@
 
 from .modules import MODULE_TYPES
 from .models import MODEL_TYPES
-<<<<<<< HEAD
 
-__version__ = "0.6.4"
-=======
-__version__ = "0.6.7"
->>>>>>> 96d148f5
+__version__ = "0.7.0"