"""Plugin for the AgentLib which contains modules for MPC, distributed MPC with ADMM
and data-driven modeling."""

from .modules import MODULE_TYPES
from .models import MODEL_TYPES
<<<<<<< HEAD

__version__ = "0.6.5"
=======
__version__ = "0.6.6"
>>>>>>> 6a55b731
<|MERGE_RESOLUTION|>--- conflicted
+++ resolved
@@ -3,9 +3,5 @@
 
 from .modules import MODULE_TYPES
 from .models import MODEL_TYPES
-<<<<<<< HEAD
 
-__version__ = "0.6.5"
-=======
-__version__ = "0.6.6"
->>>>>>> 6a55b731
+__version__ = "0.6.7"