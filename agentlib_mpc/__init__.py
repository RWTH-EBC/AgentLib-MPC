--- conflicted
+++ resolved
@@ -4,8 +4,4 @@
 from .modules import MODULE_TYPES
 from .models import MODEL_TYPES
 
-<<<<<<< HEAD
-__version__ = "0.6.7"
-=======
-__version__ = "0.6.8"
->>>>>>> 356fa23b
+__version__ = "0.6.8"