--- conflicted
+++ resolved
@@ -137,9 +137,6 @@
             # penalty for control change between time steps
             self.objective_function += ts * ca.dot(du_weights, (u_prev - uk) ** 2)
 
-            # New parameter for inputs
-            dk = self.add_opt_par(sys.non_controlled_inputs)
-
             # perform inner collocation loop
             opt_vars_inside_inner = [
                 sys.algebraics,
@@ -152,14 +149,10 @@
                 sys.multipliers,
                 sys.exchange_multipliers,
                 sys.exchange_diff,
-<<<<<<< HEAD
-=======
                 sys.non_controlled_inputs,
->>>>>>> 356fa23b
             ]
             constant_over_inner = {
                 sys.controls: uk,
-                sys.non_controlled_inputs: dk,
                 sys.model_parameters: const_par,
                 sys.penalty_factor: rho,
             }
@@ -277,7 +270,6 @@
                 p=ca.vertcat(
                     current_control,
                     local_coupling,
-                    local_exchange,
                     disturbance,
                     model_parameters,
                     algebraic_vars,
@@ -315,7 +307,6 @@
         p = ca.vertcat(
             sys.controls.full_symbolic,
             sys.local_couplings.full_symbolic,
-            sys.local_exchange.full_symbolic,
             sys.non_controlled_inputs.full_symbolic,
             sys.model_parameters.full_symbolic,
             sys.algebraics.full_symbolic,
@@ -384,7 +375,7 @@
 
         res_file = self.config.results_file
 
-        if self.results_folder_exists():
+        if self.results_file_exists():
             self.it += 1
             if now != self.now:  # means we advanced to next step
                 self.it = 0
