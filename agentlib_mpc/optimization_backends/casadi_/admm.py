import casadi as ca
import pandas as pd

from agentlib_mpc.data_structures.casadi_utils import DiscretizationMethod, Integrators
from agentlib_mpc.data_structures.mpc_datamodels import stats_path
from agentlib_mpc.models.casadi_model import CasadiModel, CasadiInput, CasadiParameter
from agentlib_mpc.data_structures import admm_datatypes
from agentlib_mpc.optimization_backends.casadi_.core.VariableGroup import (
    OptimizationVariable,
    OptimizationParameter,
)
from agentlib_mpc.optimization_backends.casadi_.basic import (
    DirectCollocation,
    MultipleShooting,
    CasADiBaseBackend,
)
from agentlib_mpc.optimization_backends.backend import ADMMBackend
from agentlib_mpc.optimization_backends.casadi_.core.discretization import Results
from agentlib_mpc.optimization_backends.casadi_.full import FullSystem


class CasadiADMMSystem(FullSystem):
    local_couplings: OptimizationVariable
    global_couplings: OptimizationParameter
    multipliers: OptimizationParameter
    local_exchange: OptimizationVariable
    exchange_diff: OptimizationParameter
    exchange_multipliers: OptimizationParameter
    penalty_factor: OptimizationParameter

    def initialize(self, model: CasadiModel, var_ref: admm_datatypes.VariableReference):
        super().initialize(model=model, var_ref=var_ref)

        coup_names = [c.name for c in var_ref.couplings]
        exchange_names = [c.name for c in var_ref.exchange]
        pure_outs = [
            m for m in model.outputs if m.name not in coup_names + exchange_names
        ]
        self.outputs = OptimizationVariable.declare(
            denotation="y",
            variables=pure_outs,
            ref_list=var_ref.outputs,
        )

        self.local_couplings = OptimizationVariable.declare(
            denotation="local_couplings",
            variables=[model.get(name) for name in coup_names],
            ref_list=coup_names,
        )
        couplings_global = [coup.mean for coup in var_ref.couplings]
        self.global_couplings = OptimizationParameter.declare(
            denotation="global_couplings",
            variables=[CasadiInput(name=coup) for coup in couplings_global],
            ref_list=couplings_global,
        )

        multipliers = [coup.multiplier for coup in var_ref.couplings]
        self.multipliers = OptimizationParameter.declare(
            denotation="multipliers",
            variables=[CasadiInput(name=coup) for coup in multipliers],
            ref_list=multipliers,
        )

        self.local_exchange = OptimizationVariable.declare(
            denotation="local_exchange",
            variables=[model.get(name) for name in exchange_names],
            ref_list=exchange_names,
        )
        couplings_mean_diff = [coup.mean_diff for coup in var_ref.exchange]
        self.exchange_diff = OptimizationParameter.declare(
            denotation="average_diff",
            variables=[CasadiInput(name=coup) for coup in couplings_mean_diff],
            ref_list=couplings_mean_diff,
        )

        multipliers = [coup.multiplier for coup in var_ref.exchange]
        self.exchange_multipliers = OptimizationParameter.declare(
            denotation="exchange_multipliers",
            variables=[CasadiInput(name=coup) for coup in multipliers],
            ref_list=multipliers,
        )

        self.penalty_factor = OptimizationParameter.declare(
            denotation="rho",
            variables=[CasadiParameter(name="penalty_factor")],
            ref_list=["penalty_factor"],
        )

        # add admm terms to objective function
        admm_objective = 0
        rho = self.penalty_factor.full_symbolic[0]
        for i in range(len(var_ref.couplings)):
            admm_in = self.global_couplings.full_symbolic[i]
            admm_out = self.local_couplings.full_symbolic[i]
            admm_lam = self.multipliers.full_symbolic[i]
            admm_objective += admm_lam * admm_out + rho / 2 * (admm_in - admm_out) ** 2

        for i in range(len(var_ref.exchange)):
            admm_in = self.exchange_diff.full_symbolic[i]
            admm_out = self.local_exchange.full_symbolic[i]
            admm_lam = self.exchange_multipliers.full_symbolic[i]
            admm_objective += admm_lam * admm_out + rho / 2 * (admm_in - admm_out) ** 2

        self.cost_function += admm_objective


class ADMMCollocation(DirectCollocation):
    def _discretize(self, sys: CasadiADMMSystem):
        """
        Perform a direct collocation discretization.
        # pylint: disable=invalid-name
        """

        # setup the polynomial base
        collocation_matrices = self._collocation_polynomial()

        # shorthands
        n = self.options.prediction_horizon
        ts = self.options.time_step

        # Initial State
        x0 = self.add_opt_par(sys.initial_state)
        xk = self.add_opt_var(sys.states, lb=x0, ub=x0, guess=x0)
        uk = self.add_opt_par(sys.last_control)

        # Parameters that are constant over the horizon
        const_par = self.add_opt_par(sys.model_parameters)
        du_weights = self.add_opt_par(sys.r_del_u)
        rho = self.add_opt_par(sys.penalty_factor)

        # Formulate the NLP
        # loop over prediction horizon
        while self.k < n:
            # New NLP variable for the control
            u_prev = uk
            uk = self.add_opt_var(sys.controls)
            # penalty for control change between time steps
            self.objective_function += ts * ca.dot(du_weights, (u_prev - uk) ** 2)

            # New parameter for inputs
            dk = self.add_opt_par(sys.non_controlled_inputs)

            # perform inner collocation loop
            opt_vars_inside_inner = [
                sys.algebraics,
                sys.outputs,
                sys.local_couplings,
                sys.local_exchange,
            ]
            opt_pars_inside_inner = [
                sys.global_couplings,
                sys.multipliers,
                sys.exchange_multipliers,
                sys.exchange_diff,
<<<<<<< HEAD
=======
                sys.non_controlled_inputs,
>>>>>>> 36638261
            ]
            constant_over_inner = {
                sys.controls: uk,
                sys.non_controlled_inputs: dk,
                sys.model_parameters: const_par,
                sys.penalty_factor: rho,
            }
            xk_end, constraints = self._collocation_inner_loop(
                collocation=collocation_matrices,
                state_at_beginning=xk,
                states=sys.states,
                opt_vars=opt_vars_inside_inner,
                opt_pars=opt_pars_inside_inner,
                const=constant_over_inner,
            )

            # increment loop counter and time
            self.k += 1
            self.pred_time = ts * self.k

            # New NLP variables at end of interval
            xk = self.add_opt_var(sys.states)

            # Add continuity constraint
            self.add_constraint(xk - xk_end, gap_closing=True)

            # add collocation constraints later for fatrop
            for constraint in constraints:
                self.add_constraint(*constraint)


class ADMMMultipleShooting(MultipleShooting):
    def _discretize(self, sys: CasadiADMMSystem):
        """Performs a multiple shooting discretization for ADMM-based optimization.

        This method implements the multiple shooting discretization scheme for both consensus
        and exchange ADMM variants. It handles:
        1. State continuity across shooting intervals
        2. Local coupling variables and their consensus terms
        3. Exchange variables between subsystems
        4. Integration of system dynamics
        5. Objective function construction including ADMM penalty terms

        Args:
            sys (CasadiADMMSystem): The system to be discretized, containing states,
                controls, and ADMM-specific variables
        """
        # Extract key parameters
        prediction_horizon = self.options.prediction_horizon
        timestep = self.options.time_step
        integration_options = {"t0": 0, "tf": timestep}

        # Initialize state trajectory
        initial_state = self.add_opt_par(sys.initial_state)
        current_state = self.add_opt_var(
            sys.states, lb=initial_state, ub=initial_state, guess=initial_state
        )

        # Initialize control input
        previous_control = self.add_opt_par(sys.last_control)

        # Add time-invariant parameters
        control_rate_weights = self.add_opt_par(sys.r_del_u)
        model_parameters = self.add_opt_par(sys.model_parameters)
        admm_penalty = self.add_opt_par(sys.penalty_factor)

        # Create system integrator
        dynamics_integrator = self._create_ode(
            sys, integration_options, self.options.integrator
        )

        # Perform multiple shooting discretization
        for k in range(prediction_horizon):
            # 1. Handle control inputs and their rate penalties
            current_control = self.add_opt_var(sys.controls)
            control_rate_penalty = timestep * ca.dot(
                control_rate_weights, (previous_control - current_control) ** 2
            )
            self.objective_function += control_rate_penalty
            previous_control = current_control

            # 2. Add optimization variables for current shooting interval
            disturbance = self.add_opt_par(sys.non_controlled_inputs)
            algebraic_vars = self.add_opt_var(sys.algebraics)
            output_vars = self.add_opt_var(sys.outputs)

            # 3. Add ADMM consensus variables
            local_coupling = self.add_opt_var(sys.local_couplings)
            global_coupling = self.add_opt_par(sys.global_couplings)
            coupling_multipliers = self.add_opt_par(sys.multipliers)

            # 4. Add ADMM exchange variables
            exchange_difference = self.add_opt_par(sys.exchange_diff)
            exchange_multipliers = self.add_opt_par(sys.exchange_multipliers)
            local_exchange = self.add_opt_var(sys.local_exchange)

            # 5. Construct stage-wise optimization problem
            stage_variables = {
                sys.states.name: current_state,
                sys.algebraics.name: algebraic_vars,
                sys.local_couplings.name: local_coupling,
                sys.outputs.name: output_vars,
                sys.local_exchange.name: local_exchange,
                sys.global_couplings.name: global_coupling,
                sys.multipliers.name: coupling_multipliers,
                sys.controls.name: current_control,
                sys.non_controlled_inputs.name: disturbance,
                sys.model_parameters.name: model_parameters,
                sys.penalty_factor.name: admm_penalty,
                sys.exchange_diff.name: exchange_difference,
                sys.exchange_multipliers.name: exchange_multipliers,
            }

            stage_result = self._stage_function(**stage_variables)

            # 6. Integrate system dynamics
            integration_result = dynamics_integrator(
                x0=current_state,
                p=ca.vertcat(
                    current_control,
                    local_coupling,
                    local_exchange,
                    disturbance,
                    model_parameters,
                    algebraic_vars,
                    output_vars,
                ),
            )

            # 7. Add continuity constraints
            self.k = k + 1
            self.pred_time = timestep * self.k
            next_state = self.add_opt_var(sys.states)
            self.add_constraint(next_state - integration_result["xf"], gap_closing=True)

            # 8. Add model constraints and objective contributions
            self.add_constraint(
                stage_result["model_constraints"],
                lb=stage_result["lb_model_constraints"],
                ub=stage_result["ub_model_constraints"],
            )
            self.objective_function += stage_result["cost_function"] * timestep

            # Update for next interval
            current_state = next_state

    def _create_ode(
        self, sys: CasadiADMMSystem, opts: dict, integrator: Integrators
    ) -> ca.Function:
        # dummy function for empty ode, since ca.integrator would throw an error
        if sys.states.full_symbolic.shape[0] == 0:
            return lambda *args, **kwargs: {"xf": ca.MX.sym("xk_end", 0)}

        ode = sys.ode
        # create inputs
        x = sys.states.full_symbolic
        p = ca.vertcat(
            sys.controls.full_symbolic,
            sys.local_couplings.full_symbolic,
            sys.local_exchange.full_symbolic,
            sys.non_controlled_inputs.full_symbolic,
            sys.model_parameters.full_symbolic,
            sys.algebraics.full_symbolic,
            sys.outputs.full_symbolic,
        )
        integrator_ode = {"x": x, "p": p, "ode": ode}
        if integrator == Integrators.euler:
            xk_end = x + ode * opts["tf"]
            opt_integrator = ca.Function(
                "system", [x, p], [xk_end], ["x0", "p"], ["xf"]
            )
        else:  # rk, cvodes
            opt_integrator = ca.integrator("system", integrator, integrator_ode, opts)
        return opt_integrator


class CasADiADMMBackend(CasADiBaseBackend, ADMMBackend):
    """
    Class doing optimization of ADMM subproblems with CasADi.
    """

    system_type = CasadiADMMSystem
    discretization_types = {
        DiscretizationMethod.collocation: ADMMCollocation,
        DiscretizationMethod.multiple_shooting: ADMMMultipleShooting,
    }
    system: CasadiADMMSystem

    def __init__(self, config: dict):
        super().__init__(config)
        self.results: list[pd.DataFrame] = []
        self.result_stats: list[str] = []
        self.it: int = 0
        self.now: float = 0

    @property
    def coupling_grid(self):
        return self.discretization.grid(self.system.multipliers)

    def save_result_df(
        self,
        results: Results,
        now: float = 0,
    ):
        """
        Save the results of `solve` into a dataframe at each time step.

        Example results dataframe:

        value_type               variable              ...     lower
        variable                      T_0   T_0_slack  ... T_0_slack mDot_0
        time_step                                      ...
        2         0.000000     298.160000         NaN  ...       NaN    NaN
                  101.431499   297.540944 -149.465942  ...      -inf    0.0
                  450.000000   295.779780 -147.704779  ...      -inf    0.0
                  798.568501   294.720770 -146.645769  ...      -inf    0.0
        Args:
            results:
            now:

        Returns:

        """
        if not self.config.save_results:
            return

        res_file = self.config.results_file

        if self.results_folder_exists():
            self.it += 1
            if now != self.now:  # means we advanced to next step
                self.it = 0
                self.now = now
        else:
            self.it = 0
            self.now = now
            results.write_columns(res_file)
            results.write_stats_columns(stats_path(res_file))

        df = results.df
        df.index = list(map(lambda x: str((now, self.it, x)), df.index))
        self.results.append(df)

        # append solve stats
        index = str((now, self.it))
        self.result_stats.append(results.stats_line(index))

        # save last results at the start of new sampling time, or if 1000 iterations
        # are exceeded
        if not (self.it == 0 or self.it % 1000 == 0):
            return

        with open(res_file, "a", newline="") as f:
            for iteration_result in self.results:
                iteration_result.to_csv(f, mode="a", header=False)

        with open(stats_path(res_file), "a") as f:
            f.writelines(self.result_stats)
        self.results = []
        self.result_stats = []<|MERGE_RESOLUTION|>--- conflicted
+++ resolved
@@ -137,9 +137,6 @@
             # penalty for control change between time steps
             self.objective_function += ts * ca.dot(du_weights, (u_prev - uk) ** 2)
 
-            # New parameter for inputs
-            dk = self.add_opt_par(sys.non_controlled_inputs)
-
             # perform inner collocation loop
             opt_vars_inside_inner = [
                 sys.algebraics,
@@ -152,10 +149,7 @@
                 sys.multipliers,
                 sys.exchange_multipliers,
                 sys.exchange_diff,
-<<<<<<< HEAD
-=======
                 sys.non_controlled_inputs,
->>>>>>> 36638261
             ]
             constant_over_inner = {
                 sys.controls: uk,
