--- conflicted
+++ resolved
@@ -2,11 +2,6 @@
 
 import abc
 import dataclasses
-<<<<<<< HEAD
-import logging
-from functools import cached_property
-=======
->>>>>>> c537a67b
 from pathlib import Path
 from typing import TypeVar, Union, Callable, Optional
 
@@ -30,7 +25,6 @@
 )
 from agentlib_mpc.optimization_backends.casadi_.core.system import System
 
-logger = logging.getLogger(__name__)
 
 CasadiVariableList = Union[list[ca.MX], ca.MX]
 
@@ -184,19 +178,9 @@
         guesses = self._determine_initial_guess(mpc_inputs)
         mpc_inputs.update(guesses)
         nlp_inputs: dict[str, ca.DM] = self._mpc_inputs_to_nlp_inputs(**mpc_inputs)
+
         # perform optimization
         nlp_output = self._optimizer(**nlp_inputs)
-
-        if (self._optimizer.stats()["success"] is False):
-            logger.debug("Optimization failed, trying random restart.")
-            for i in range(5):
-                guesses = self._determine_initial_guess(mpc_inputs, warmstart=False)
-                mpc_inputs.update(guesses)
-                nlp_inputs: dict[str, ca.DM] = self._mpc_inputs_to_nlp_inputs(**mpc_inputs)
-                nlp_output = self._optimizer(**nlp_inputs)
-                if (self._optimizer.stats()["success"] is True):
-                    logger.debug("Optimization succeeded after random restart.")
-                    break
 
         # format and return solution
         mpc_output = self._nlp_outputs_to_mpc_outputs(vars_at_optimum=nlp_output["x"])
@@ -213,7 +197,7 @@
         result = self._process_solution(inputs=mpc_inputs, outputs=mpc_output)
         return result
 
-    def _determine_initial_guess(self, mpc_inputs: MPCInputs, warmstart: bool=True) -> MPCInputs:
+    def _determine_initial_guess(self, mpc_inputs: MPCInputs) -> MPCInputs:
         """
         Collects initial guesses for all mpc variables. If possible, uses result
         of last optimization.
@@ -224,7 +208,7 @@
 
         for denotation, var in self.mpc_opt_vars.items():
             guess = var.opt
-            if ((guess is None) or (warmstart == False)):
+            if guess is None:
                 # if initial value is available, assume it is constant and make guess
                 guess_denotation = f"initial_{denotation}"
                 if guess_denotation in mpc_inputs:
@@ -236,23 +220,13 @@
                     guess = np.tile(state_measurements, len(var.grid))
                 # get guess from boundaries if last optimum is not available
                 else:
-                    #guess = np.array(
-                    #    0.5
-                    #    * (
-                    #        mpc_inputs[f"lb_{denotation}"]
-                    #        + mpc_inputs[f"ub_{denotation}"]
-                    #    )
-                    #)
-
-                    # Uniform distribution
-                    #guess = np.random.uniform(low=mpc_inputs[f"lb_{denotation}"][:, 0], high=mpc_inputs[f"ub_{denotation}"][:, 0]).reshape(-1, 1)
-                    #guess = np.tile(guess2, mpc_inputs[f"lb_{denotation}"].shape[1])
-
-                    # Normal distribution
-                    mean = 0.5 * (mpc_inputs[f"lb_{denotation}"][:, 0] + mpc_inputs[f"ub_{denotation}"][:, 0])
-                    std_dev = (mpc_inputs[f"ub_{denotation}"][:, 0] - mpc_inputs[f"lb_{denotation}"][:, 0]) / 16
-                    guess = np.random.normal(loc=mean, scale=std_dev).reshape(-1, 1)
-                    guess = np.tile(guess, mpc_inputs[f"lb_{denotation}"].shape[1])
+                    guess = np.array(
+                        0.5
+                        * (
+                            mpc_inputs[f"lb_{denotation}"]
+                            + mpc_inputs[f"ub_{denotation}"]
+                        )
+                    )
                     guess = np.nan_to_num(
                         guess, posinf=100_000_000, neginf=-100_000_000
                     )
