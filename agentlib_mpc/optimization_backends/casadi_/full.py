import casadi as ca

from agentlib_mpc.optimization_backends.casadi_ import basic
from agentlib_mpc.data_structures.casadi_utils import (
    DiscretizationMethod,
)
from agentlib_mpc.data_structures.mpc_datamodels import (
    FullVariableReference,
)
from agentlib_mpc.models.casadi_model import CasadiModel, CasadiParameter
from agentlib_mpc.optimization_backends.casadi_.core.casadi_backend import CasADiBackend
from agentlib_mpc.optimization_backends.casadi_.core.VariableGroup import (
    OptimizationParameter,
)


class FullSystem(basic.BaseSystem):
    last_control: OptimizationParameter
    r_del_u: OptimizationParameter  # penalty on change of control between time steps

    def initialize(self, model: CasadiModel, var_ref: FullVariableReference):
        super().initialize(model=model, var_ref=var_ref)

        self.last_control = OptimizationParameter.declare(
            denotation="u_prev",
            variables=model.get_inputs(var_ref.controls),
            ref_list=var_ref.controls,
            use_in_stage_function=False,
            assert_complete=True,
        )
        self.r_del_u = OptimizationParameter.declare(
            denotation="r_del_u",
            variables=[CasadiParameter(name=r_del_u) for r_del_u in var_ref.r_del_u],
            ref_list=var_ref.r_del_u,
            use_in_stage_function=False,
            assert_complete=True,
        )

        self.time = model.time


class DirectCollocation(basic.DirectCollocation):
    def _discretize(self, sys: FullSystem):
        """
        Defines a direct collocation discretization.
        # pylint: disable=invalid-name
        """

        # setup the polynomial base
        collocation_matrices = self._collocation_polynomial()

        # shorthands
        n = self.options.prediction_horizon
        ts = self.options.time_step

        # Initial State
        x0 = self.add_opt_par(sys.initial_state)
        xk = self.add_opt_var(sys.states, lb=x0, ub=x0, guess=x0)
        uk = self.add_opt_par(sys.last_control)

        # Parameters that are constant over the horizon
        const_par = self.add_opt_par(sys.model_parameters)
        du_weights = self.add_opt_par(sys.r_del_u)

        # Formulate the NLP
        # loop over prediction horizon
        while self.k < n:
            # New NLP variable for the control
            u_prev = uk
            uk = self.add_opt_var(sys.controls)
            # penalty for control change between time steps
            self.objective_function += ts * ca.dot(du_weights, (u_prev - uk) ** 2)

            # New parameter for inputs
            dk = self.add_opt_par(sys.non_controlled_inputs)

            # perform inner collocation loop
            opt_vars_inside_inner = [sys.algebraics, sys.outputs]
            opt_pars_inside_inner = []

<<<<<<< HEAD
            constant_over_inner = {
                sys.controls: uk,
                sys.non_controlled_inputs: dk,
                sys.model_parameters: const_par
            }
=======
            constant_over_inner = {sys.controls: uk, sys.model_parameters: const_par}
>>>>>>> 356fa23b
            xk_end, constraints = self._collocation_inner_loop(
                collocation=collocation_matrices,
                state_at_beginning=xk,
                states=sys.states,
                opt_vars=opt_vars_inside_inner,
                opt_pars=opt_pars_inside_inner,
                const=constant_over_inner,
            )

            # increment loop counter and time
            self.k += 1
            self.pred_time = ts * self.k

            # New NLP variable for differential state at end of interval
            xk = self.add_opt_var(sys.states)

            # Add continuity constraint
            self.add_constraint(xk - xk_end, gap_closing=True)

            # add collocation constraints later for fatrop
            for constraint in constraints:
                self.add_constraint(*constraint)


class MultipleShooting(basic.MultipleShooting):
    def _discretize(self, sys: FullSystem):
        """
        Defines a multiple shooting discretization
        """
        vars_dict = {sys.states.name: {}}
        n = self.options.prediction_horizon
        ts = self.options.time_step
        opts = {"t0": 0, "tf": ts}
        # Initial State
        x0 = self.add_opt_par(sys.initial_state)
        xk = self.add_opt_var(sys.states, lb=x0, ub=x0, guess=x0)
        vars_dict[sys.states.name][0] = xk
        uk = self.add_opt_par(sys.last_control)

        # Parameters that are constant over the horizon
        du_weights = self.add_opt_par(sys.r_del_u)
        const_par = self.add_opt_par(sys.model_parameters)

        # ODE is used here because the algebraics can be calculated with the stage function
        opt_integrator = self._create_ode(sys, opts, self.options.integrator)
        # initiate states
        while self.k < n:
            u_prev = uk
            uk = self.add_opt_var(sys.controls)
            # penalty for control change between time steps
            self.objective_function += ts * ca.dot(du_weights, (u_prev - uk) ** 2)
            dk = self.add_opt_par(sys.non_controlled_inputs)
            zk = self.add_opt_var(sys.algebraics)
            yk = self.add_opt_var(sys.outputs)

            # get path constraints and objective values (stage)
            stage_arguments = {
                # variables
                sys.states.name: xk,
                sys.algebraics.name: zk,
                sys.outputs.name: yk,
                # parameters
                sys.controls.name: uk,
                sys.non_controlled_inputs.name: dk,
                sys.model_parameters.name: const_par,
                "__time": self.pred_time,
            }
            stage = self._stage_function(**stage_arguments)

            # integral and multiple shooting constraint
            fk = opt_integrator(
                x0=xk,
                p=ca.vertcat(uk, dk, const_par, zk, yk),
            )
            xk_end = fk["xf"]
            self.k += 1
            self.pred_time = ts * self.k
            xk = self.add_opt_var(sys.states)
            vars_dict[sys.states.name][self.k] = xk
            self.add_constraint(xk - xk_end, gap_closing=True)

            # add model constraints last due to fatrop
            self.add_constraint(
                stage["model_constraints"],
                lb=stage["lb_model_constraints"],
                ub=stage["ub_model_constraints"],
            )
            self.objective_function += stage["cost_function"] * ts


class CasADiFullBackend(CasADiBackend):
    """
    Class doing optimization of ADMM subproblems with CasADi.
    """

    system_type = FullSystem
    discretization_types = {
        DiscretizationMethod.collocation: DirectCollocation,
        DiscretizationMethod.multiple_shooting: MultipleShooting,
    }
    system: FullSystem<|MERGE_RESOLUTION|>--- conflicted
+++ resolved
@@ -71,22 +71,11 @@
             # penalty for control change between time steps
             self.objective_function += ts * ca.dot(du_weights, (u_prev - uk) ** 2)
 
-            # New parameter for inputs
-            dk = self.add_opt_par(sys.non_controlled_inputs)
-
             # perform inner collocation loop
             opt_vars_inside_inner = [sys.algebraics, sys.outputs]
-            opt_pars_inside_inner = []
+            opt_pars_inside_inner = [sys.non_controlled_inputs]
 
-<<<<<<< HEAD
-            constant_over_inner = {
-                sys.controls: uk,
-                sys.non_controlled_inputs: dk,
-                sys.model_parameters: const_par
-            }
-=======
             constant_over_inner = {sys.controls: uk, sys.model_parameters: const_par}
->>>>>>> 356fa23b
             xk_end, constraints = self._collocation_inner_loop(
                 collocation=collocation_matrices,
                 state_at_beginning=xk,
