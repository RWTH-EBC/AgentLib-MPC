# Changelog

<<<<<<< HEAD
## 0.7.0
- separate ml model types so not all are required in installation and import
- make stats in mpc dashboard more robust

=======
## 0.6.8
- #55 improved numerics of casadi model simulation by adding initial guess for outputs
>>>>>>> 16d878c1

## 0.6.7
- #60: Forbid users from creating instance attributes which are also variables in CasadiModel

## 0.6.6
- self.time available in mpc and ml mpc (not yet available for admm, minlp, etc)

## 0.6.5
- Fix faulty warning about boundaries of binary controls
- Implement rounding for controls to fix pycombina errors and AgentVariable warnings for minor outliers (tolerance 1e-5)

## 0.6.4
- Fix exchange ADMM

## 0.6.3
- Dashboard now synchronously updates traces of all plots when changing one plot
- Fix some smaller issues with lag structure in data driven mpc
- Add ADMM dashboard


## 0.6.2
- Add moving horizon estimator. Use it as ``"agentlib_mpc.mhe"``


## 0.6.1

- Added Changelog
- Added fatrop support (requires casadi 3.6.6)
- add "euler" to integrator for discretization options in multiple shooting<|MERGE_RESOLUTION|>--- conflicted
+++ resolved
@@ -1,14 +1,12 @@
 # Changelog
 
-<<<<<<< HEAD
-## 0.7.0
+## 0.6.9
 - separate ml model types so not all are required in installation and import
 - make stats in mpc dashboard more robust
 
-=======
+
 ## 0.6.8
 - #55 improved numerics of casadi model simulation by adding initial guess for outputs
->>>>>>> 16d878c1
 
 ## 0.6.7
 - #60: Forbid users from creating instance attributes which are also variables in CasadiModel
