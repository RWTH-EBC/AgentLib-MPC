# Changelog

<<<<<<< HEAD
## 0.7.0
- Integrate with new mas dashboard from agentlib
- Add state fallback to mpc. Allows the config option "enable_state_fallback" to be set to true (default false). If active, the age of a measurement is checked, and if it is older than the sample time, the predicted state from the last optimization will be used to initialize the problem.
- Fix bugs that occur with newer numpy versions in ADMM.
- Remove relative tolerance from ADMM, must provide tolerance for primal and dual residual in absolute values.

## 0.6.7
- Add option to skip MPC calculation in given time intervals, e.g. during summer period
- Add a fallback pid module that listens to the same deactivation module and switches on
=======
## 0.6.7
- #60: Forbid users from creating instance attributes which are also variables in CasadiModel
>>>>>>> 36638261

## 0.6.6
- self.time available in mpc and ml mpc (not yet available for admm, minlp, etc)

## 0.6.5
- Fix faulty warning about boundaries of binary controls
- Implement rounding for controls to fix pycombina errors and AgentVariable warnings for minor outliers (tolerance 1e-5)

## 0.6.4
- Fix exchange ADMM

## 0.6.3
- Dashboard now synchronously updates traces of all plots when changing one plot
- Fix some smaller issues with lag structure in data driven mpc
- Add ADMM dashboard


## 0.6.2
- Add moving horizon estimator. Use it as ``"agentlib_mpc.mhe"``


## 0.6.1

- Added Changelog
- Added fatrop support (requires casadi 3.6.6)
- add "euler" to integrator for discretization options in multiple shooting<|MERGE_RESOLUTION|>--- conflicted
+++ resolved
@@ -1,6 +1,5 @@
 # Changelog
 
-<<<<<<< HEAD
 ## 0.7.0
 - Integrate with new mas dashboard from agentlib
 - Add state fallback to mpc. Allows the config option "enable_state_fallback" to be set to true (default false). If active, the age of a measurement is checked, and if it is older than the sample time, the predicted state from the last optimization will be used to initialize the problem.
@@ -10,13 +9,11 @@
 ## 0.6.7
 - Add option to skip MPC calculation in given time intervals, e.g. during summer period
 - Add a fallback pid module that listens to the same deactivation module and switches on
-=======
-## 0.6.7
 - #60: Forbid users from creating instance attributes which are also variables in CasadiModel
->>>>>>> 36638261
 
 ## 0.6.6
 - self.time available in mpc and ml mpc (not yet available for admm, minlp, etc)
+
 
 ## 0.6.5
 - Fix faulty warning about boundaries of binary controls
