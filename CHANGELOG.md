--- conflicted
+++ resolved
@@ -1,11 +1,13 @@
 # Changelog
 
+## 0.6.5
+- Add option to skip MPC calculation in given time intervals, e.g. during summer period
+
 ## 0.6.4
-<<<<<<< HEAD
+- Fix exchange ADMM
+
+## 0.6.4
 - Add option to skip MPC calculation in given time intervals, e.g. during summer period
-=======
-- Fix exchange ADMM
->>>>>>> adb27550
 
 ## 0.6.3
 - Dashboard now synchronously updates traces of all plots when changing one plot
