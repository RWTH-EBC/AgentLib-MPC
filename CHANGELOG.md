--- conflicted
+++ resolved
@@ -1,15 +1,13 @@
 # Changelog
 
-<<<<<<< HEAD
 ## 0.7.0
 - Integrate with new mas dashboard from agentlib
 - Add state fallback to mpc. Allows the config option "enable_state_fallback" to be set to true (default false). If active, the age of a measurement is checked, and if it is older than the sample time, the predicted state from the last optimization will be used to initialize the problem.
 - Fix bugs that occur with newer numpy versions in ADMM.
 - Remove relative tolerance from ADMM, must provide tolerance for primal and dual residual in absolute values.
-=======
+
 ## 0.6.8
 - #55 improved numerics of casadi model simulation by adding initial guess for outputs
->>>>>>> ba8a94cf
 
 ## 0.6.7
 - Add option to skip MPC calculation in given time intervals, e.g. during summer period
@@ -18,7 +16,6 @@
 
 ## 0.6.6
 - self.time available in mpc and ml mpc (not yet available for admm, minlp, etc)
-
 
 ## 0.6.5
 - Fix faulty warning about boundaries of binary controls
